{
  "kuzzle-plugin-logger": {
    "version": "1.0.4",
    "activated": true,
    "loadedBy": "all",
    "defaultConfig": {
      "service": "winston",
      "level": "info",
      "addDate": true
    }
  },
<<<<<<< HEAD
  "kuzzle-plugin-socketio": {
    "url": "https://github.com/kuzzleio/kuzzle-plugin-socketio.git",
    "activated": true,
    "defaultConfig": {
      "port": 7513,
      "loadedBy": "server",
      "protocol": "socketio"
    }
=======
  "kuzzle-plugin-auth-passport-local": {
    "url": "git+https://github.com/kuzzleio/kuzzle-plugin-auth-passport-local.git",
    "activated": true,
    "defaultConfig": {}
>>>>>>> 4609b7d0
  }
}<|MERGE_RESOLUTION|>--- conflicted
+++ resolved
@@ -2,14 +2,12 @@
   "kuzzle-plugin-logger": {
     "version": "1.0.4",
     "activated": true,
-    "loadedBy": "all",
     "defaultConfig": {
       "service": "winston",
       "level": "info",
       "addDate": true
     }
   },
-<<<<<<< HEAD
   "kuzzle-plugin-socketio": {
     "url": "https://github.com/kuzzleio/kuzzle-plugin-socketio.git",
     "activated": true,
@@ -18,11 +16,11 @@
       "loadedBy": "server",
       "protocol": "socketio"
     }
-=======
+  },
+
   "kuzzle-plugin-auth-passport-local": {
     "url": "git+https://github.com/kuzzleio/kuzzle-plugin-auth-passport-local.git",
     "activated": true,
     "defaultConfig": {}
->>>>>>> 4609b7d0
   }
 }