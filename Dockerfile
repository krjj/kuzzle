--- conflicted
+++ resolved
@@ -5,9 +5,6 @@
 COPY ./docker-compose/scripts/run.sh /run.sh
 COPY ./docker-compose/config/pm2.json /config/pm2.json
 
-<<<<<<< HEAD
-RUN npm install
-=======
 WORKDIR /var/app
 
 RUN apt-get update && apt-get install -y \
@@ -27,5 +24,4 @@
     && chmod 755 /run.sh \
     && rm -rf /var/lib/apt/lists/*
 
-CMD ["/run.sh"]
->>>>>>> c3e9e3e9
+CMD ["/run.sh"]