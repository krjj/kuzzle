--- conflicted
+++ resolved
@@ -23,33 +23,7 @@
 From Kuzzle's root directory:
 
     $ docker-compose up
-<<<<<<< HEAD
 
-### Reset Kuzzle with Docker recipe
-
-If you need to get a fresh start with all persistent data erased, from Kuzzle's root directory:
-
-    $ LIKE_A_VIRGIN=1 docker-compose up
-
-### Reset Kuzzle and insert sorme fixtures with Docker recipe
-
-If you need to get a fresh start with all persistent data erased and populate it with default fixtures, from Kuzzle's root directory:
-
-    $ FIXTURES=path/to/the/fixtures/file.json docker-compose up
-
-Remember that the fixtures must be in the Docker container scope !
-
-### Initialize Kuzzle mapping with Docker recipe
-
-If you need to add a default mapping on Kuzzle start, from Kuzzle's root directory:
-
-    $ DEFAULT_MAPPING=path/to/the/mapping/file.json docker-compose up
-
-Remember that the default mapping must be in the Docker container scope !
-
-=======
-    
->>>>>>> d528dc62
 ## Using Vagrant
 
 If you are not running Docker on your system, for instance if you are running Windows or MacOs, you can pop a virtual machine to run Kuzzle.
