/**
 * This file contains the main API method for real-time protocols.
 * Avoid to add a new function in each api protocols when a new action in Kuzzle is added.
 *
 * NOTE: must be added in api REST because the apiREST file doesn't extend this ApiRT
 */

var ApiRT = function () {
  this.world = null;
  this.clientId = null;
  this.subscribedRooms = {};
  this.responses = null;
};

ApiRT.prototype.send = function () {};
ApiRT.prototype.sendAndListen = function () {};

ApiRT.prototype.create = function (body, index, collection, jwtToken) {
  var
    msg = {
      controller: 'write',
      collection: collection || this.world.fakeCollection,
      index: index || this.world.fakeIndex,
      action: 'create',
      body: body
    };

  if (jwtToken !== undefined) {
    msg.headers = {
      authorization :'Bearer ' + jwtToken
    };
  }

  return this.send(msg);
};

ApiRT.prototype.publish = function (body, index) {
  var
    msg = {
      controller: 'write',
      collection: this.world.fakeCollection,
      index: index || this.world.fakeIndex,
      action: 'publish',
      body: body
    };

  return this.send(msg);
};

ApiRT.prototype.createOrReplace = function (body, index, collection) {
  var
    msg = {
      controller: 'write',
      collection: collection || this.world.fakeCollection,
      index: index || this.world.fakeIndex,
      action: 'createOrReplace',
      body: body
    };

  return this.send(msg);
};

ApiRT.prototype.replace = function (body, index, collection) {
  var
    msg = {
      controller: 'write',
      collection: collection || this.world.fakeCollection,
      index: index || this.world.fakeIndex,
      action: 'replace',
      body: body
    };

  return this.send(msg);
};

ApiRT.prototype.get = function (id, index) {
  var
    msg = {
      controller: 'read',
      collection: this.world.fakeCollection,
      index: index || this.world.fakeIndex,
      action: 'get',
      _id: id
    };

  return this.send(msg);
};

ApiRT.prototype.search = function (filters, index) {
  var
    msg = {
      controller: 'read',
      collection: this.world.fakeCollection,
      index: index || this.world.fakeIndex,
      action: 'search',
      body: filters
    };

  return this.send(msg);
};

ApiRT.prototype.count = function (filters, index) {
  var
    msg = {
      controller: 'read',
      collection: this.world.fakeCollection,
      index: index || this.world.fakeIndex,
      action: 'count',
      body: filters
    };

  return this.send(msg);
};

ApiRT.prototype.update = function (id, body, index) {
  var
    msg = {
      controller: 'write',
      collection: this.world.fakeCollection,
      index: index || this.world.fakeIndex,
      action: 'update',
      _id: id,
      body: body
    };

  return this.send(msg);
};

ApiRT.prototype.deleteById = function (id, index) {
  var
    msg = {
      controller: 'write',
      collection: this.world.fakeCollection,
      index: index || this.world.fakeIndex,
      action: 'delete',
      _id: id
    };

  return this.send(msg);
};

ApiRT.prototype.deleteByQuery = function (filters, index, collection) {
  var
    msg = {
      controller: 'write',
      collection: collection || this.world.fakeCollection,
      index: index || this.world.fakeIndex,
      action: 'deleteByQuery',
      body: filters
    };

  return this.send(msg);
};

ApiRT.prototype.deleteCollection = function (index) {
  var
    msg = {
      controller: 'admin',
      collection: this.world.fakeCollection,
      index: index || this.world.fakeIndex,
      action: 'deleteCollection'
    };

  return this.send(msg);
};

ApiRT.prototype.updateMapping = function (index) {
  var
    msg = {
      controller: 'admin',
      collection: this.world.fakeCollection,
      index: index || this.world.fakeIndex,
      action: 'updateMapping',
      body: this.world.schema
    };

  return this.send(msg);
};

ApiRT.prototype.bulkImport = function (bulk, index) {
  var
    msg = {
      controller: 'bulk',
      collection: this.world.fakeCollection,
      index: index || this.world.fakeIndex,
      action: 'import',
      body: bulk
    };

  return this.send(msg);
};

ApiRT.prototype.globalBulkImport = function (bulk) {
  var
    msg = {
      controller: 'bulk',
      action: 'import',
      body: bulk
    };

  return this.send(msg);
};

ApiRT.prototype.subscribe = function (filters, client) {
  var
    msg = {
      controller: 'subscribe',
      collection: this.world.fakeCollection,
      index: this.world.fakeIndex,
      action: 'on',
      users: 'all',
      body: null
    };

  if (filters) {
    msg.body = filters;
  }

  return this.sendAndListen(msg, client);
};

ApiRT.prototype.unsubscribe = function (room, clientId) {
  var
    msg = {
      clientId: clientId,
      controller: 'subscribe',
      collection: this.world.fakeCollection,
      index: this.world.fakeIndex,
      action: 'off',
      body: { roomId: room }
    };

  this.subscribedRooms[clientId][room].close();
  delete this.subscribedRooms[clientId];

  return this.send(msg, false);
};

ApiRT.prototype.countSubscription = function () {
  var
    clients = Object.keys(this.subscribedRooms),
    rooms = Object.keys(this.subscribedRooms[clients[0]]),
    msg = {
      controller: 'subscribe',
      collection: this.world.fakeCollection,
      index: this.world.fakeIndex,
      action: 'count',
      body: {
        roomId: rooms[0]
      }
    };

  return this.send(msg);
};

ApiRT.prototype.getStats = function (dates) {
  var
    msg = {
      controller: 'admin',
      action: 'getStats',
      body: dates
    };

  return this.send(msg);
};

ApiRT.prototype.getLastStats = function () {
  var
    msg = {
      controller: 'admin',
      action: 'getLastStats'
    };

  return this.send(msg);
};

ApiRT.prototype.getAllStats = function () {
  var
    msg = {
      controller: 'admin',
      action: 'getAllStats'
    };

  return this.send(msg);
};

ApiRT.prototype.listCollections = function (index, type) {
  var
    msg = {
      controller: 'read',
      index: index || this.world.fakeIndex,
      action: 'listCollections',
      body: {type}
    };

  return this.send(msg);
};

ApiRT.prototype.now = function () {
  var
    msg = {
      controller: 'read',
      action: 'now'
    };

  return this.send(msg);
};

ApiRT.prototype.truncateCollection = function (index, collection) {
  var
    msg = {
      controller: 'admin',
      collection: collection || this.world.fakeCollection,
      index: index || this.world.fakeIndex,
      action: 'truncateCollection'
    };

  return this.send(msg);
};

ApiRT.prototype.listSubscriptions = function () {
  var
    msg = {
      controller: 'subscribe',
      action: 'list'
    };

  return this.send(msg);
};

ApiRT.prototype.deleteIndexes = function () {
  var
    msg = {
      controller: 'admin',
      action: 'deleteIndexes'
    };

  return this.send(msg);
};

ApiRT.prototype.listIndexes = function () {
  var
    msg = {
      controller: 'read',
      action: 'listIndexes'
    };

  return this.send(msg);
};

ApiRT.prototype.createIndex = function (index) {
  var
    msg = {
      controller: 'admin',
      action: 'createIndex',
      index: index
    };

  return this.send(msg);
};

ApiRT.prototype.deleteIndex = function (index) {
  var
    msg = {
      controller: 'admin',
      action: 'deleteIndex',
      index: index
    };

  return this.send(msg);
};

ApiRT.prototype.removeRooms = function (rooms, index) {
  var
    msg = {
      controller: 'admin',
      action: 'removeRooms',
      collection: this.world.fakeCollection,
      index: index || this.world.fakeIndex,
      body: {rooms: rooms}
    };

  return this.send(msg);
};

ApiRT.prototype.getServerInfo = function () {
  var
    msg = {
      controller: 'read',
      action: 'serverInfo',
      body: {}
    };

  return this.send(msg);
};

ApiRT.prototype.login = function (strategy, credentials) {
  var
    msg = {
      controller: 'auth',
      action: 'login',
      body: {
        strategy: strategy,
        username: credentials.username,
        password: credentials.password
      }
    };

  return this.send(msg);
};

ApiRT.prototype.logout = function(jwtToken) {
  var
    msg = {
      controller: 'auth',
      action: 'logout',
      headers: {
        authorization: 'Bearer ' + jwtToken
      }
    };

  return this.send(msg);
};

ApiRT.prototype.createOrReplaceRole = function (id, body) {
  var
    msg = {
      controller: 'security',
      action: 'createOrReplaceRole',
      _id: id,
      body: body
    };

  return this.send(msg);
};

ApiRT.prototype.getRole = function (id) {
  var
    msg = {
      controller: 'security',
      action: 'getRole',
      _id: id
    };

  return this.send(msg);
};

ApiRT.prototype.mGetRoles = function (body) {
  var
    msg = {
      controller: 'security',
      action: 'mGetRoles',
      body: body
    };

  return this.send(msg);
};

ApiRT.prototype.searchRoles = function (body) {
  var
    msg = {
      controller: 'security',
      action: 'searchRoles',
      body: body
    };

  return this.send(msg);
};

ApiRT.prototype.deleteRole = function (id) {
  var
    msg = {
      controller: 'security',
      action: 'deleteRole',
      _id: id
    };

  return this.send(msg);
};

ApiRT.prototype.createOrReplaceRole = function (id, body) {
  var
    msg = {
      controller: 'security',
      action: 'createOrReplaceRole',
      _id: id,
      body: body
    };

  return this.send(msg);
};

ApiRT.prototype.getProfile = function (id) {
  var
    msg = {
      controller: 'security',
      action: 'getProfile',
      _id: id
    };

  return this.send(msg);
};

<<<<<<< HEAD
ApiRT.prototype.mGetProfiles = function (body) {
  var
    msg = {
      controller: 'security',
      action: 'mGetProfiles',
      body: body
    };

  return this.send(msg);
};

ApiRT.prototype.putProfile = function (id, body) {
=======
ApiRT.prototype.createOrReplaceProfile = function (id, body) {
>>>>>>> 17d0c277
  var
    msg = {
      controller: 'security',
      action: 'createOrReplaceProfile',
      _id: id,
      body: body
    };

  return this.send(msg);
};

ApiRT.prototype.searchProfiles = function (body) {
  var
    msg = {
      controller: 'security',
      action: 'searchProfiles',
      body: body
    };

  return this.send(msg);
};

ApiRT.prototype.deleteProfile = function (id) {
  var
    msg = {
      controller: 'security',
      action: 'deleteProfile',
      _id: id
    };

  return this.send(msg);
};

ApiRT.prototype.getUser = function (id, hydrate) {
  return this.send({
    controller: 'security',
    action: 'getUser',
    _id: id,
    body: {
      hydrate: hydrate === undefined ? true : hydrate
    }
  });
};

ApiRT.prototype.getCurrentUser = function () {
  return this.send({
    controller: 'security',
    action: 'getCurrentUser'
  });
};

ApiRT.prototype.searchUsers = function (body) {
  return this.send({
    controller: 'security',
    action: 'searchUsers',
    body: {
      filter: body
    }
  });
};

ApiRT.prototype.deleteUser = function (id) {
  return this.send({
    controller: 'security',
    action: 'deleteUser',
    _id: id
  });
};

ApiRT.prototype.putUser = function (id, body) {
  return this.send({
    controller: 'security',
    action: 'putUser',
    body: body,
    _id: id
  });
};

module.exports = ApiRT;<|MERGE_RESOLUTION|>--- conflicted
+++ resolved
@@ -501,7 +501,6 @@
   return this.send(msg);
 };
 
-<<<<<<< HEAD
 ApiRT.prototype.mGetProfiles = function (body) {
   var
     msg = {
@@ -513,10 +512,7 @@
   return this.send(msg);
 };
 
-ApiRT.prototype.putProfile = function (id, body) {
-=======
 ApiRT.prototype.createOrReplaceProfile = function (id, body) {
->>>>>>> 17d0c277
   var
     msg = {
       controller: 'security',
