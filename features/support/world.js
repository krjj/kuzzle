module.exports = function () {
  this.World = function World () {
    this.api = null;

    // Fake values for test
    this.fakeIndex = 'index-test';
    this.fakeAltIndex = 'index-test-alt';
    this.fakeCollection = 'kuzzle-collection-test';

    this.documentGrace = {
      firstName: 'Grace',
      lastName: 'Hopper',
      age: 85,
      location: {
        lat: 32.692742,
        lon: -97.114127
      },
      city: 'NYC',
      hobby: 'computer'
    };
    this.documentAda = {
      firstName: 'Ada',
      lastName: 'Lovelace',
      age: 36,
      location: {
        lat: 51.519291,
        lon: -0.149817
      },
      city: 'London',
      hobby: 'computer'
    };
    this.bulk = [
      { index:  {_id: 1 } },
      { title: 'foo' },
      { index:  {_id: 2 } },
      { title: 'bar' },
      { update: {_id: 1 } },
      { doc: { title: 'foobar' } },
      { delete: {_id: 2 } }
    ];
    this.globalBulk = [
      { index:  {_id: 1, _type: this.fakeCollection, _index: this.fakeIndex } },
      { title: 'foo' },
      { index:  {_id: 2, _type: this.fakeCollection, _index: this.fakeIndex } },
      { title: 'bar' },
      { update: {_id: 1, _type: this.fakeCollection, _index: this.fakeIndex } },
      { doc: { title: 'foobar' } },
      { delete: {_id: 2, _type: this.fakeCollection, _index: this.fakeIndex } }
    ];

    this.schema = {
      properties: {
        firstName: {type: 'string', store: true, index: 'not_analyzed'}
      }
    };

    this.metadata = {
      iwant: 'to break free',
      we: ['will', 'rock', 'you']
    };

    this.roles = {
      role1: {
        indexes: {
          'fakeIndex1': {
            collections: {
              'fakeCollection1': {
                controllers: {
                  'fakeController1': {
                    actions: {
                      'fakeAction1': true
                    }
                  }
                }
              }
            }
          }
        }
      },
      role2: {
        indexes: {
          'fakeIndex2': {
            collections: {
              'fakeCollection2': {
                controllers: {
                  'fakeController2': {
                    actions: {
                      'fakeAction2': true
                    }
                  }
                }
              }
            }
          }
        }
      }
    };

<<<<<<< HEAD
=======
    this.profiles = {
      profile1: {
        roles: ['role1']
      },
      profile2: {
        roles: ['role1', 'role2']
      },
      profile3: {
        roles: ['role2']
      },
      invalidProfile: {
        roles: ['unexisting-role']
      },
      emptyProfile: {
        roles: []
      }
    }
>>>>>>> 5a495912
  };
};<|MERGE_RESOLUTION|>--- conflicted
+++ resolved
@@ -96,8 +96,6 @@
       }
     };
 
-<<<<<<< HEAD
-=======
     this.profiles = {
       profile1: {
         roles: ['role1']
@@ -115,6 +113,5 @@
         roles: []
       }
     }
->>>>>>> 5a495912
   };
 };