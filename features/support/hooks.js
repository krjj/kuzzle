--- conflicted
+++ resolved
@@ -1,8 +1,7 @@
 var
   _ = require('lodash'),
   async = require('async'),
-  q = require('q'),
-  util = require('util');
+  q = require('q');
 
 var myHooks = function () {
   this.BeforeFeature((event, callback) => {
@@ -19,11 +18,7 @@
           .then(response => {
             deferred.resolve(response);
           })
-<<<<<<< HEAD
-          .catch(error => {
-=======
           .catch(() => {
->>>>>>> d0c2dd55
             // ignoring errors
             // console.log('Error deleting index ' + index + '. Ignoring...');
             deferred.resolve({});
@@ -141,19 +136,11 @@
     cleanSecurity.call(this, callback);
   });
 
-<<<<<<< HEAD
-  this.Before('@cleanRedis', function (scenario, callback) {
-    cleanRedis.call(this, callback);
-  });
-
-  this.After('@cleanRedis', function (scenario, callback) {
-=======
   this.Before({tags: ['@cleanRedis']}, function (scenario, callback) {
     cleanRedis.call(this, callback);
   });
 
   this.After({tags: ['@cleanRedis']}, function (scenario, callback) {
->>>>>>> d0c2dd55
     cleanRedis.call(this, callback);
   });
 };
