var
  config = require('./config')(),
  stomp = require('stomp-client'),
  uuid = require('node-uuid'),
  q = require('q'),
  KUZZLE_EXCHANGE = 'amq.topic',
  ApiRT = require('./apiRT');


/** CONSTRUCT **/
var ApiSTOMP = function () {
  this.stompUrl = undefined;
  this.stompClient = undefined;
  this.stompConnected = undefined;
  //clientId: uuid.v1(),

<<<<<<< HEAD
    this.stompUrl = config.stompUrl.replace('stomp://', '').split(':');

    if (!this.stompClient) {
      this.stompClient = new stomp(this.stompUrl[0], this.stompUrl[1], 'guest', 'guest', '1.0', '/');

      deferredConnection = q.defer();
      this.stompConnected = deferredConnection.promise;
      this.stompClient.connect(function (sessionId) {
        deferredConnection.resolve(sessionId);
      });
    }
    this.world = world;
    this.subscribedRooms = {};
    this.responses = null;
  },

  disconnect: function () {
    if (this.stompClient) {
      this.stompClient.disconnect();
      this.stompClient = null;
    }
  },

  create: function (body, persist) {
    var
      msg = {
        controller: 'write',
        collection: this.world.fakeCollection,
        index: this.world.fakeIndex,
        action: 'create',
        persist: persist,
        body: body
      };

    return publish.call(this, msg);
  },

  createOrUpdate: function (body) {
    var
      msg = {
        controller: 'write',
        collection: this.world.fakeCollection,
        index: this.world.fakeIndex,
        action: 'createOrUpdate',
        body: body
      };

    return publish.call(this, msg);
  },

  get: function (id) {
    var
      msg = {
        controller: 'read',
        collection: this.world.fakeCollection,
        index: this.world.fakeIndex,
        action: 'get',
        _id: id
      };

    return publish.call(this, msg);
  },

  search: function (filters) {
    var
      msg = {
        controller: 'read',
        collection: this.world.fakeCollection,
        index: this.world.fakeIndex,
        action: 'search',
        body: filters
      };

    return publish.call(this, msg);
  },

  count: function (filters) {
    var
      msg = {
        controller: 'read',
        collection: this.world.fakeCollection,
        index: this.world.fakeIndex,
        action: 'count',
        body: filters
      };

    return publish.call(this, msg);
  },

  update: function (id, body) {
    var
      msg = {
        controller: 'write',
        collection: this.world.fakeCollection,
        index: this.world.fakeIndex,
        action: 'update',
        _id: id,
        body: body
      };

    return publish.call(this, msg);
  },

  deleteById: function (id) {
    var
      msg = {
        controller: 'write',
        collection: this.world.fakeCollection,
        index: this.world.fakeIndex,
        action: 'delete',
        _id: id
      };

    return publish.call(this, msg);
  },

  deleteByQuery: function (filters) {
    var
      msg = {
        controller: 'write',
        collection: this.world.fakeCollection,
        index: this.world.fakeIndex,
        action: 'deleteByQuery',
        body: filters
      };

    return publish.call(this, msg);
  },

  deleteIndexes: function () {
    var
      msg = {
        controller: 'admin',
        action: 'deleteIndexes'
      };

    return publish.call(this, msg);
  },

  deleteCollection: function () {
    var
      msg = {
        controller: 'admin',
        collection: this.world.fakeCollection,
        index: this.world.fakeIndex,
        action: 'deleteCollection',
      };

    return publish.call(this, msg);
  },

  putMapping: function () {
    var
      msg = {
        controller: 'admin',
        collection: this.world.fakeCollection,
        index: this.world.fakeIndex,
        action: 'putMapping',
        body: this.world.schema
      };

    return publish.call(this, msg);
  },

  bulkImport: function (bulk) {
    var
      msg = {
        controller: 'bulk',
        collection: this.world.fakeCollection,
        index: this.world.fakeIndex,
        action: 'import',
        body: bulk
      };

    return publish.call(this, msg);
  },

  globalBulkImport: function (bulk) {
    var
      msg = {
        controller: 'bulk',
        index: this.world.fakeIndex,
        action: 'import',
        body: bulk
      };

    return publish.call(this, msg);
  },

  subscribe: function (filters) {
    var
      msg = {
        controller: 'subscribe',
        collection: this.world.fakeCollection,
        index: this.world.fakeIndex,
        action: 'on',
        body: null
      };

    if (filters) {
      msg.body = filters;
    }

    return publishAndListen.call(this, msg);
  },

  unsubscribe: function (room, clientId) {
    var
      msg = {
        clientId: clientId,
        controller: 'subscribe',
        collection: this.world.fakeCollection,
        index: this.world.fakeIndex,
        action: 'off',
        body: { roomId: room }
      };

    this.subscribedRooms[clientId][room].disconnect();
    delete this.subscribedRooms[clientId][room];

    return publish.call(this, msg, false);
  },

  countSubscription: function () {
    var
      clients = Object.keys(this.subscribedRooms),
      rooms = Object.keys(this.subscribedRooms[clients[0]]),
      msg = {
        controller: 'subscribe',
        collection: this.world.fakeCollection,
        index: this.world.fakeIndex,
        action: 'count',
        body: {
          roomId: rooms[0]
        }
      };

    return publish.call(this, msg);
  },

  getStats: function (dates) {
    var
      msg = {
        controller: 'admin',
        action: 'getStats',
        body: dates
      };
=======
  ApiRT.call(this);
};
ApiSTOMP.prototype = new ApiRT();
>>>>>>> 69fc1b74

/** SPECIFIC FOR MQTT */


ApiSTOMP.prototype.init = function (world) {
  var deferredConnection;

  this.stompUrl = config.stompUrl.replace('stomp://', '').split(':');

  if (!this.stompClient) {
    this.stompClient = new stomp(this.stompUrl[0], this.stompUrl[1], 'guest', 'guest', '1.0', '/');

<<<<<<< HEAD
  listCollections: function () {
    var
      msg = {
        controller: 'read',
        index: this.world.fakeIndex,
        action: 'listCollections'
      };
=======
    deferredConnection = q.defer();
    this.stompConnected = deferredConnection.promise;
    this.stompClient.connect(function (sessionId) {
      deferredConnection.resolve(sessionId);
    });
  }
  this.world = world;
  this.subscribedRooms = {};
  this.responses = null;
};
>>>>>>> 69fc1b74

ApiSTOMP.prototype.disconnect = function () {
  if (this.stompClient) {
    this.stompClient.disconnect();
    this.stompClient = null;
  }
};


ApiSTOMP.prototype.unsubscribe = function (room, clientId) {
  var
    msg = {
      clientId: clientId,
      controller: 'subscribe',
      collection: this.world.fakeCollection,
      action: 'off',
      body: { roomId: room }
    };

<<<<<<< HEAD
  truncateCollection: function () {
    var
      msg = {
        controller: 'admin',
        index: this.world.fakeIndex,
        collection: this.world.fakeCollection,
        action: 'truncateCollection'
      };
=======
  this.subscribedRooms[clientId][room].disconnect();
  delete this.subscribedRooms[clientId][room];
>>>>>>> 69fc1b74

  return this.send(msg, false);
};

ApiSTOMP.prototype.send = function (message, waitForAnswer) {
  var
    deferred = q.defer(),
    topic = 'kuzzle',
    listen = (waitForAnswer !== undefined) ? waitForAnswer : true,
    destination = ['/exchange', KUZZLE_EXCHANGE, topic].join('/'),
    messageHeader = {
      'content-type': 'application/json'
    };

  if (!message.clientId) {
    message.clientId = uuid.v1();
  }

  message.metadata = this.world.metadata;

  this.stompConnected
    .then(function () {
      if (listen) {
        messageHeader['reply-to'] = uuid.v1();
        this.stompClient.subscribe('/queue/' + messageHeader['reply-to'], function (body, headers) {
          var unpacked = JSON.parse(body);

          if (unpacked.error) {
            deferred.reject(unpacked.error);
          }
          else {
            deferred.resolve(unpacked);
          }

          this.stompClient.unsubscribe(headers.destination);
        }.bind(this));
      }
      else {
        deferred.resolve({});
      }

      this.stompClient.publish(destination, JSON.stringify(message), messageHeader);
    }.bind(this))
    .catch(function (error) {
      deferred.reject(error);
    });

  return deferred.promise;
};

ApiSTOMP.prototype.sendAndListen = function (message) {
  var
    roomClient = new stomp(this.stompUrl[0], this.stompUrl[1], 'guest', 'guest', '1.0', '/'),
    deferred = q.defer(),
    self = this;

  message.clientId = uuid.v1();
  self.subscribedRooms[message.clientId] = {};

  this.send.call(this, message)
    .then(function (response) {
      roomClient.connect(function () {
        var topic = '/topic/' + response.result.roomId;

        self.subscribedRooms[message.clientId][response.result.roomId] = roomClient;

        roomClient.subscribe(topic, function (body) { //, headers) {
          self.responses = JSON.parse(body);
        });

        deferred.resolve(response);
      });
    })
    .catch(function (error) {
      deferred.reject(error);
    });

  return deferred.promise;
};

module.exports = ApiSTOMP;<|MERGE_RESOLUTION|>--- conflicted
+++ resolved
@@ -14,259 +14,9 @@
   this.stompConnected = undefined;
   //clientId: uuid.v1(),
 
-<<<<<<< HEAD
-    this.stompUrl = config.stompUrl.replace('stomp://', '').split(':');
-
-    if (!this.stompClient) {
-      this.stompClient = new stomp(this.stompUrl[0], this.stompUrl[1], 'guest', 'guest', '1.0', '/');
-
-      deferredConnection = q.defer();
-      this.stompConnected = deferredConnection.promise;
-      this.stompClient.connect(function (sessionId) {
-        deferredConnection.resolve(sessionId);
-      });
-    }
-    this.world = world;
-    this.subscribedRooms = {};
-    this.responses = null;
-  },
-
-  disconnect: function () {
-    if (this.stompClient) {
-      this.stompClient.disconnect();
-      this.stompClient = null;
-    }
-  },
-
-  create: function (body, persist) {
-    var
-      msg = {
-        controller: 'write',
-        collection: this.world.fakeCollection,
-        index: this.world.fakeIndex,
-        action: 'create',
-        persist: persist,
-        body: body
-      };
-
-    return publish.call(this, msg);
-  },
-
-  createOrUpdate: function (body) {
-    var
-      msg = {
-        controller: 'write',
-        collection: this.world.fakeCollection,
-        index: this.world.fakeIndex,
-        action: 'createOrUpdate',
-        body: body
-      };
-
-    return publish.call(this, msg);
-  },
-
-  get: function (id) {
-    var
-      msg = {
-        controller: 'read',
-        collection: this.world.fakeCollection,
-        index: this.world.fakeIndex,
-        action: 'get',
-        _id: id
-      };
-
-    return publish.call(this, msg);
-  },
-
-  search: function (filters) {
-    var
-      msg = {
-        controller: 'read',
-        collection: this.world.fakeCollection,
-        index: this.world.fakeIndex,
-        action: 'search',
-        body: filters
-      };
-
-    return publish.call(this, msg);
-  },
-
-  count: function (filters) {
-    var
-      msg = {
-        controller: 'read',
-        collection: this.world.fakeCollection,
-        index: this.world.fakeIndex,
-        action: 'count',
-        body: filters
-      };
-
-    return publish.call(this, msg);
-  },
-
-  update: function (id, body) {
-    var
-      msg = {
-        controller: 'write',
-        collection: this.world.fakeCollection,
-        index: this.world.fakeIndex,
-        action: 'update',
-        _id: id,
-        body: body
-      };
-
-    return publish.call(this, msg);
-  },
-
-  deleteById: function (id) {
-    var
-      msg = {
-        controller: 'write',
-        collection: this.world.fakeCollection,
-        index: this.world.fakeIndex,
-        action: 'delete',
-        _id: id
-      };
-
-    return publish.call(this, msg);
-  },
-
-  deleteByQuery: function (filters) {
-    var
-      msg = {
-        controller: 'write',
-        collection: this.world.fakeCollection,
-        index: this.world.fakeIndex,
-        action: 'deleteByQuery',
-        body: filters
-      };
-
-    return publish.call(this, msg);
-  },
-
-  deleteIndexes: function () {
-    var
-      msg = {
-        controller: 'admin',
-        action: 'deleteIndexes'
-      };
-
-    return publish.call(this, msg);
-  },
-
-  deleteCollection: function () {
-    var
-      msg = {
-        controller: 'admin',
-        collection: this.world.fakeCollection,
-        index: this.world.fakeIndex,
-        action: 'deleteCollection',
-      };
-
-    return publish.call(this, msg);
-  },
-
-  putMapping: function () {
-    var
-      msg = {
-        controller: 'admin',
-        collection: this.world.fakeCollection,
-        index: this.world.fakeIndex,
-        action: 'putMapping',
-        body: this.world.schema
-      };
-
-    return publish.call(this, msg);
-  },
-
-  bulkImport: function (bulk) {
-    var
-      msg = {
-        controller: 'bulk',
-        collection: this.world.fakeCollection,
-        index: this.world.fakeIndex,
-        action: 'import',
-        body: bulk
-      };
-
-    return publish.call(this, msg);
-  },
-
-  globalBulkImport: function (bulk) {
-    var
-      msg = {
-        controller: 'bulk',
-        index: this.world.fakeIndex,
-        action: 'import',
-        body: bulk
-      };
-
-    return publish.call(this, msg);
-  },
-
-  subscribe: function (filters) {
-    var
-      msg = {
-        controller: 'subscribe',
-        collection: this.world.fakeCollection,
-        index: this.world.fakeIndex,
-        action: 'on',
-        body: null
-      };
-
-    if (filters) {
-      msg.body = filters;
-    }
-
-    return publishAndListen.call(this, msg);
-  },
-
-  unsubscribe: function (room, clientId) {
-    var
-      msg = {
-        clientId: clientId,
-        controller: 'subscribe',
-        collection: this.world.fakeCollection,
-        index: this.world.fakeIndex,
-        action: 'off',
-        body: { roomId: room }
-      };
-
-    this.subscribedRooms[clientId][room].disconnect();
-    delete this.subscribedRooms[clientId][room];
-
-    return publish.call(this, msg, false);
-  },
-
-  countSubscription: function () {
-    var
-      clients = Object.keys(this.subscribedRooms),
-      rooms = Object.keys(this.subscribedRooms[clients[0]]),
-      msg = {
-        controller: 'subscribe',
-        collection: this.world.fakeCollection,
-        index: this.world.fakeIndex,
-        action: 'count',
-        body: {
-          roomId: rooms[0]
-        }
-      };
-
-    return publish.call(this, msg);
-  },
-
-  getStats: function (dates) {
-    var
-      msg = {
-        controller: 'admin',
-        action: 'getStats',
-        body: dates
-      };
-=======
   ApiRT.call(this);
 };
 ApiSTOMP.prototype = new ApiRT();
->>>>>>> 69fc1b74
 
 /** SPECIFIC FOR MQTT */
 
@@ -279,15 +29,6 @@
   if (!this.stompClient) {
     this.stompClient = new stomp(this.stompUrl[0], this.stompUrl[1], 'guest', 'guest', '1.0', '/');
 
-<<<<<<< HEAD
-  listCollections: function () {
-    var
-      msg = {
-        controller: 'read',
-        index: this.world.fakeIndex,
-        action: 'listCollections'
-      };
-=======
     deferredConnection = q.defer();
     this.stompConnected = deferredConnection.promise;
     this.stompClient.connect(function (sessionId) {
@@ -298,7 +39,6 @@
   this.subscribedRooms = {};
   this.responses = null;
 };
->>>>>>> 69fc1b74
 
 ApiSTOMP.prototype.disconnect = function () {
   if (this.stompClient) {
@@ -318,19 +58,8 @@
       body: { roomId: room }
     };
 
-<<<<<<< HEAD
-  truncateCollection: function () {
-    var
-      msg = {
-        controller: 'admin',
-        index: this.world.fakeIndex,
-        collection: this.world.fakeCollection,
-        action: 'truncateCollection'
-      };
-=======
   this.subscribedRooms[clientId][room].disconnect();
   delete this.subscribedRooms[clientId][room];
->>>>>>> 69fc1b74
 
   return this.send(msg, false);
 };
