--- conflicted
+++ resolved
@@ -208,32 +208,6 @@
     deferred = q.defer(),
     roomPromise = publish.call(this, topic, message);
 
-<<<<<<< HEAD
-  message.requestId = uuid.v1();
-
-  roomPromise.then(function (room) {
-    this.amqpClient
-      .then(function (connection) {
-        connection.createChannel()
-          .then(function (channel) {
-            this.subscribedRooms[message.requestId] = channel;
-
-            channel.assertQueue(room.result)
-              .then(function () {
-                return channel.bindQueue(room.result, KUZZLE_EXCHANGE, room.result);
-              })
-              .then(function () {
-                channel.consume(room.result, function (reply) {
-                  var notification = JSON.parse((new Buffer(reply.content)).toString());
-                  channel.ack(reply);
-                  this.responses = notification;
-                }.bind(this));
-              }.bind(this))
-              .then(function () {
-                deferred.resolve(room);
-              });
-        }.bind(this))
-=======
   roomPromise.then(function (response) {
     this.amqpClient.then(function (connection) {
       connection.createChannel().then(function (channel) {
@@ -254,7 +228,6 @@
             deferred.resolve(response);
           });
       }.bind(this))
->>>>>>> be12e67e
         .catch(function (error) {
           deferred.reject(new Error(error));
         });
