*__note:__ the # at the end of lines are the pull request numbers on GitHub*

<<<<<<< HEAD
# Current

### Breaking changes

* Rename a couple of DSL keywords to avoid confusion with Elasticsearch's DSL #392
* Remove `createFilterId` from the real-time engine exposed methods. The filter's unique ID is now returned by the `register` method #401 
=======
# 1.0.0-RC6.2

* https://github.com/kuzzleio/kuzzle/releases/tag/1.0.0-RC6.2
>>>>>>> aa99e2e1

# 1.0.0-RC6.1

* https://github.com/kuzzleio/kuzzle/releases/tag/1.0.0-RC6.1

# 1.0.0-RC6

* https://github.com/kuzzleio/kuzzle/releases/tag/1.0.0-RC6

# 1.0.0-RC5

* https://github.com/kuzzleio/kuzzle/releases/tag/1.0.0-RC5

# 1.0.0-RC4

* Add new hooks allowing to manage Kuzzle internal states #329
* Add a `--noColors` option to the command-line interface #330
* Remove `remoteActions` core component from the plugin context #331
* Overhaul of the plugin context to make it simpler and more consistent #316, #323, #333
* Add a ``--importConfig`` flag to the plugin management part of the CLI #315
* Improve code documentation, IDE integration and lint checks #317
* Add regular expression support to the real-time DSL #321
* Fix #339: unsubscribing from a subfilter cleans all related global filters #340
* Fix #335: startup sequence fails if the index cache initialization takes too long #336
* Fix #337: cannot install npm-based plugins after installing a plugin from a directory path #338
* Fix #322: broker client does not initialize if an error occurs on its first try #324
* Fix #302: unable to unsubscribe filters containing nested attributes #304
* Fix: plugin installation from a git repository doesn't work #325


# 1.0.0-RC3

* Temporary fix repositories #312
* Add Errors objects into PluginContext #310
* Fix issue #295 : Kuzzle Worker doesn't start correctly
* Add swagger support #281 #307
* Fix filtering issues: #302, #263
* Fix docker-compose images #261 #278 #300
* Share DSL to plugins #291
* Roles refactoring #232 #286
* Fixed status code 0 on default HTTP route #297
* Update plugins dependencies #293
* Add communication with Kuzzle proxy #284
* Fix plugins installation implementation #290
* Replace eval with arguments storage #289
* Split internal broker into client and server #285
* Add cli plugins --list option #288
* Implements kuzzle-common-objects #283
* Little fix on closure args definition #279
* Expose httpPort config in context #280
* Fix user profile update #275
* Allow plugins to register an event on multiple functions #274
* Fix realtime collections listing #267
* Make roles impossible to remove if profiles still use them #259
* Fix issue #264 : ./bin/kuzzle install fails
* ElasticSearch autorefresh workaround #257
* Path plugins configuration now taken from plugins dir #260
* Remove unnecessary passport local plugin default config #258
* Redis Cluster + Worker & Services catch error #254

# 1.0.0-RC2.1

* Solves issue #264

# 1.0.0-RC2

* Refactored CLI and Remote actions #208
* Fixed index and filter removal path #236
* Refactored ResponseObject #238
* Added plugin worker and events documentation #237
* Added the list of available API routes to root url #243
* Added unit test stubs #240
* Moved the embedded documentation to external "kuzzle-guide" repository #249
* Removed obsolete internal broker queue #251
* Added updateSelf action in auth controller #248
* Fixed the plugin controller #256
* Moved the plugin configurations in database #253
* Refactored Error Response #255

# 1.0.0-RC1

* Fix getServerInfo route #231
* Documentation about path in plugin configuration #228
* New memoryStorage controller, aliased to ms #224
* All redis commands are exposed, excepted: #224
  * script related commands
  * cluster related commands
  * pubsub commands
  * cursor commands
* ResponseObject now accepts a result that can be resolved to false #224
* Security routes fixes #225 :
   Fixes issue #215 and more: several security weren't returning any useful data in the response, namely updateRole, updateProfile, updateUser, and deleteUser
* Started to update repositories to make them return raw objects instead of ResponseObject. #225
* Removed useless MQ functional tests #223
* Prevent event loop saturation (see #217 for details)
* Fix problem with multi scope on same app #220
* Fixed performance issue + updated dependencies #216
  - Hydrated roles weren't stored in the profile cache, forcing a call to Elasticsearch on each request
  - Updated dependencies
  - Fixed breaking changes between lodash 3.10 and 4.6
  - Fixed new errors fired by ESLint 2
  - Deactivated ESLint `consistent-return` rule, as it appears to be bugged for the moment
  - Removed `async` use from `RequestObject.checkInformation`, as it was overkill
* Feature/docker switch to alpine #207
* small doc refactor #213
* Fix from/to dsl operators #211
* Beta fix admin user token #210
* Removed hardcoded loading of user admin in token repository #209
* Removed hardcoded loading of user admin #205
* fixes issue #199 #202
* Add enabled false on indexes in roles mapping #196
* Feature user rights documentation #195
* Reapply " Migration to ES 2.2" #201
* Enhance closures with fetch in users roles #183

# 1.0.0-beta.4

* updated dependency version for kuzzle-plugin-auth-passport-local #181
* refactor cli / first Admin creation process (add option to not reset roles/profiles) #182

# 1.0.0-beta.3

* Add auth:checkToken into the anonymous & default role

# 1.0.0-beta.1

* Fix bug on update role & profile #176

# 1.0.0-beta.0

* Kuzzle is now entering in beta! Feel free to contribute.

# 0.18.2

* Role serialization now allows indexing custom properties
* Fixed updateRole REST API route

# 0.18.1

* uniform response from createOrReplaceRole / createOrReplaceProfile

# 0.18.0

* Adds the first admin creation process to the CLI

# 0.17.5

* format user for serialization hydrate #170

# 0.17.4

* Bugfix: the token manager didn't check the availability of the connection part of a connection context before adding the token to the cache.

# 0.17.3

* Bugfix:remove bad return responseobject in createOrReplaceUser

# 0.17.2

* Bugfix on index creation rights

# 0.17.1

* Bugfix: Profile creation was not stopped when attempting to link to a non-existing role

# 0.17.0

* createRole & createProfile routes #160<|MERGE_RESOLUTION|>--- conflicted
+++ resolved
@@ -1,17 +1,15 @@
 *__note:__ the # at the end of lines are the pull request numbers on GitHub*
 
-<<<<<<< HEAD
 # Current
 
 ### Breaking changes
 
 * Rename a couple of DSL keywords to avoid confusion with Elasticsearch's DSL #392
 * Remove `createFilterId` from the real-time engine exposed methods. The filter's unique ID is now returned by the `register` method #401 
-=======
+
 # 1.0.0-RC6.2
 
 * https://github.com/kuzzleio/kuzzle/releases/tag/1.0.0-RC6.2
->>>>>>> aa99e2e1
 
 # 1.0.0-RC6.1
 
