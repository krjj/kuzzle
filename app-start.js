--- conflicted
+++ resolved
@@ -28,9 +28,5 @@
     kuzzle = require('./lib'),
     rc = require('rc');
 
-<<<<<<< HEAD
-    kuzzle.start(rc('kuzzle'));
-=======
   kuzzle.start(rc('kuzzle'));
->>>>>>> d2a79edc
 })();