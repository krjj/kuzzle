--- conflicted
+++ resolved
@@ -1,11 +1,7 @@
 var
   should = require('should'),
-<<<<<<< HEAD
   winston = require('winston'),
-=======
   rewire = require('rewire'),
-  captainsLog = require('captains-log'),
->>>>>>> 2c94d803
   params = require('rc')('kuzzle'),
   Kuzzle = require('root-require')('lib/api/Kuzzle'),
   RemoteActions = rewire('../../lib/services/remoteActions');
@@ -20,13 +16,8 @@
 
   before(function (done) {
     kuzzle = new Kuzzle();
-<<<<<<< HEAD
     kuzzle.log = new (winston.Logger)({transports: [new (winston.transports.Console)({level: 'silent'})]});
     kuzzle.start(params, {dummy: true})
-=======
-    kuzzle.log = new captainsLog({level: 'silent'});
-    return kuzzle.start(params, {dummy: true})
->>>>>>> 2c94d803
       .then(function () {
         remoteActions = new RemoteActions(kuzzle);
 
