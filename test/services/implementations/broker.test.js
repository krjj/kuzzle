var
  q = require('q'),
  rewire = require('rewire'),
  sinon = require('sinon'),
  sandbox = sinon.sandbox.create(),
  should = require('should'),
  CircularList = require('easy-circular-list'),
  WSClientMock = require('../../mocks/services/ws.mock'),
  WSServerMock = require('../../mocks/services/ws.server.mock'),
  BrokerFactory = rewire('../../../lib/services/broker'),
  InternalError = require('kuzzle-common-objects').Errors.internalError,
  WSBrokerClient = require.main.require('lib/services/broker/wsBrokerClient'),
  WSBrokerServer = require.main.require('lib/services/broker/wsBrokerServer'),
  WSBrokerServerRewire = rewire('../../../lib/services/broker/wsBrokerServer');
require('should-sinon');

describe('Test: Internal broker', function () {
  var
    clock,
    server,
    kuzzle;

  before(() => {
    kuzzle = {
      config: {
        internalBroker: {
          host: 'host',
          port: 'port',
          retryInterval: 1000
        }
      },
      pluginsManager: {
        trigger: sinon.stub()
      }
    };

    clock = sinon.useFakeTimers(new Date().getTime());
  });

  beforeEach(() =>{
    kuzzle.pluginsManager.trigger = sinon.stub();
    sandbox.restore();
  });

  after(() => {
    clock.restore();
  });

  describe('Internal broker general constructor', () => {
    it('should return a Broker', () => {
      var InternalBroker = new BrokerFactory('internalBroker', false, false);
      should(InternalBroker).be.Function();
    });
  });

  describe('Internal broker constructor', () => {
    it('should fail if no config match the broker type', () => {
      var FakeBroker = new BrokerFactory('fakeBroker');
      should((function () {new FakeBroker(kuzzle, {isServer: true});})).throw(Error);
    });
  });

  describe('Internal broker', () => {
    var
      client;

    beforeEach(() => {
      var InternalBroker = new BrokerFactory('internalBroker');
      /** @type InternalBroker */
      server = new InternalBroker(kuzzle, {isServer: true});
      server.handler.ws = (options, cb) => {
        cb();
        return new WSServerMock();
      };

      /** @type InternalBroker */
      client = new InternalBroker(kuzzle, {isServer: false});
      client.handler.ws = () => new WSClientMock(server.handler.server);

      return q.all([
        server.init(),
        client.init()
      ]);
    });

    it('should instanciate a handler', () => {
      should(client.handler).be.an.instanceOf(WSBrokerClient);
      should(server.handler).be.an.instanceOf(WSBrokerServer);
    });

    it('should return a rejected promise when calling waitForClients on a client handler', () => {
      return should(client.waitForClients()).be.rejectedWith(InternalError);
    });

    it('should wrap the server methods', () => {
      var handler = {
        init: sinon.spy(),
        send: sinon.spy(),
        broadcast: sinon.spy(),
        listen: sinon.spy(),
        unsubscribe: sinon.spy(),
        waitForClients: sinon.spy(),
        close: sinon.spy()
      };

      server.handler = handler;

      server.init();
      should(handler.init).be.calledOnce();

      server.send();
      should(handler.send).be.calledOnce();

      server.broadcast();
      should(handler.broadcast).be.calledOnce();

      server.unsubscribe();
      should(handler.unsubscribe).be.calledOnce();

      server.waitForClients();
      should(handler.waitForClients).be.calledOnce();

      server.close();
      should(handler.close).be.calledOnce();

    });

  });

  describe('Client', () => {
    var
      client;

    beforeEach(() => {
      server = new WSBrokerServer('internalBroker', kuzzle.config.internalBroker, kuzzle.pluginsManager);
      server.ws = (options, cb) => {
        cb();
        return new WSServerMock();
      };

      client = new WSBrokerClient('internalBroker', kuzzle.config.internalBroker, kuzzle.pluginsManager);
      client.ws = () => new WSClientMock(server.server);

    });

    describe('#constructor', () => { });

    describe('#init', () => {

      it('should attach events', () => {
<<<<<<< HEAD
        var anotherClient = new WSBrokerClient('internalBroker', kuzzle.config.internalBroker, kuzzle.pluginsManager);
        anotherClient.ws = () => new WSClientMock(server.server);

        return anotherClient.init()
=======
        return server.init()
          .then(() => client.init())
>>>>>>> 91036eb3
          .then(response => {
            should(response).be.an.instanceOf(WSClientMock);
            should(anotherClient.client.state).be.exactly('connected');

            // callbacks initiated by the client
            should(anotherClient.client.socket.on.firstCall).be.calledWith('message');
            should(anotherClient.client.socket.on.secondCall).be.calledWith('open');
            should(anotherClient.client.socket.on.thirdCall).be.calledWith('close');
            should(anotherClient.client.socket.on.getCall(3)).be.calledWith('error');

            // callbacks initiated by the server
            should(anotherClient.client.socket.on.getCall(4)).be.calledWith('message');
            should(anotherClient.client.socket.on.getCall(5)).be.calledWith('close');
            should(anotherClient.client.socket.on.getCall(6)).be.calledWith('error');

            // triggers
            should(kuzzle.pluginsManager.trigger.callCount).be.exactly(1);
            should(kuzzle.pluginsManager.trigger.firstCall).be.calledWith('internalBroker:connected', 'Connected to Kuzzle server');
          });
      });

      it ('should return the current promise if already called', () => {
        var
          beforeInitOnCalls;

        return q.all([server.init(),client.init()])
          .then(() => {
            beforeInitOnCalls = client.client.socket.on.callCount;
            return client.init();
          })
          .then(() => should(client.client.socket.on.callCount).be.exactly(beforeInitOnCalls));
      });

      it('should wait for the broker server until the connection is established', (done) => {
        var state = '';

        sinon.spy(client, 'init');

        // we init the client before the server.
        // The promise is resolved once the server is up and the connection is established
        // That means: there will be a timeout if the client is not able to retry the connection.
        client.init()
          .then(response => {
            should(response).be.an.instanceOf(WSClientMock);
            should(client.client.state).be.exactly('connected');
            should(state).be.exactly('retrying');
            should(client.init.callCount).be.exactly(2);
            done();
          })
          .catch(err => done(err));

        server.init()
          .then(() => {
            state = client.client.state; // should be "retrying", as the client should have already tried to reach the server without success
            clock.tick(kuzzle.config.internalBroker.retryInterval); // should trigger a new client.init() call
          });
      });
    });

    describe('#listen & #unsubscribe', () => {
      beforeEach(() => q.all([server.init(),client.init()]));

      it ('should store the cb and send the request to the server', () => {
        var cb = sinon.stub();

        // listen
        client.listen('room', cb);

        should(client.handlers).be.eql({
          room: [cb]
        });
        should(client.client.socket.send).be.calledOnce();
        should(client.client.socket.send).be.calledWith(JSON.stringify({
          action: 'listen',
          room: 'room'
        }));

        // unsubscribe
        client.unsubscribe('room');

        should(client.handlers).be.eql({});
        should(client.client.socket.send).be.calledTwice();
        should(client.client.socket.send.secondCall.args[0]).be.eql(JSON.stringify({
          action: 'unsubscribe',
          room: 'room'
        }));
      });

      it('should do nothing if socket is null', () => {
        client.client.socket = null;

        should(client.unsubscribe('room')).be.eql(false);
        should(kuzzle.pluginsManager.trigger.callCount).be.eql(2);
      });
    });

    describe('#close', () => {
      beforeEach(() => q.all([server.init(),client.init()]));

      it('should close the socket', () => {
        var socket = client.client.socket;

        client.close();

        should(client.client.state).be.exactly('disconnected');
        should(socket.close).be.calledOnce();
        should(client.client.socket).be.eql(null);
        should(client.client.connected).be.eql(null);
      });

      it('should do nothing if socket is null', () => {
        client.client.socket = null;

        should(client.close()).be.eql(false);
        should(kuzzle.pluginsManager.trigger.callCount).be.eql(2);
      });
    });

    describe('#send', () => {
      beforeEach(() => q.all([server.init(),client.init()]));

      it('should send properly envelopped data', () => {
        var
          data = {foo: 'bar'},
          socket = client.client.socket;

        client.send('room', data);

        should(socket.send).be.calledOnce();
        should(socket.send).be.calledWith(JSON.stringify({
          action: 'send',
          room: 'room',
          data: data
        }));
      });
    });

    describe('#events', () => {
      beforeEach(() => q.all([server.init(),client.init()]));

      it('on open, should re-register if some callbacks were attached', () => {
        var
          newClient = new WSBrokerClient('internalBroker', kuzzle.config.internalBroker, kuzzle.pluginsManager),
          cb = sinon.stub();

        newClient.ws = () => new WSClientMock(server.server);
        newClient.handlers = {
          room: [ cb ]
        };

        return newClient.init()
          .then(() => {
            var socket = newClient.client.socket;

            should(socket.send).be.calledOnce();
            should(socket.send).be.calledWith(JSON.stringify({
              action: 'listen',
              room: 'room'
            }));
          });
      });

      it('on close should do nothing if :close was explicitly called', () => {
        var socket = client.client.socket;

        client.client.state = 'disconnected';

        socket.emit('close', 1);

        should(client.client.socket).be.an.instanceOf(WSClientMock);
      });

      it('on close should try reconnecting if :close was not explicitly called', () => {
        var
          initSpy = sandbox.spy(client, 'init'),
          closeSpy = sandbox.spy(client, 'close'),
          socket = client.client.socket;

        socket.emit('close', 1);

        should(socket.listeners.close[0]).be.calledOnce();
        should(closeSpy).be.calledOnce();

        clock.tick(2000);
        should(initSpy).be.calledOnce();
      });

      it('on error should set the client state to retrying and retry to connect', () => {
        var
          initSpy = sandbox.spy(client, 'init'),
          closeSpy = sandbox.spy(client, 'close'),
          socket = client.client.socket;

        socket.emit('error', new Error('test'));

        should(socket.listeners.error[0]).be.calledOnce();
        should(closeSpy).be.calledOnce();
        should(client.client.state).be.exactly('retrying');

        clock.tick(2000);
        should(initSpy).be.calledOnce();

      });

    });

  });


  describe('Server', () => {
    var client1, client2, client3;

    beforeEach(() => {
      /** @type InternalBroker */
      server = new WSBrokerServerRewire('internalBroker', {}, kuzzle.pluginsManager);
      server.ws = (options, cb) => {
        cb();
        return new WSServerMock();
      };

      client1 = new WSBrokerClient('internalBroker', {}, kuzzle.pluginsManager);
      client2 = new WSBrokerClient('internalBroker', {}, kuzzle.pluginsManager);
      client3 = new WSBrokerClient('internalBroker', {}, kuzzle.pluginsManager);
      client1.ws = client2.ws = client3.ws = () => new WSClientMock(server.server);

      return q.all([
        server.init(),
        client1.init(),
        client2.init(),
        client3.init()
      ]);
    });

    describe('#init', () => {

      it('should reject the promise if already started', () => {
        return should(server.init()).be.rejectedWith(InternalError);
      });

      it('should attach some callbacks', () => {
        var socket = server.server;

        // 1st listener is injected in the mock to emit the 'open' event
        should(socket.on).be.calledTwice();
        should(socket.on.secondCall).be.calledWith('connection');
      });

    });

    describe('#broadcast', () => {

      it('should do nothing if the room is not defined', () => {
        should(server.broadcast('idontexist')).be.exactly(-1);
      });

      it('should send the message to all subscribers but the emitter', () => {
        var response;

        server.rooms = {
          test: new CircularList([
            client1.client.socket,
            client2.client.socket,
            client3.client.socket
          ])
        };

        response = server.broadcast('test', {foo: 'bar'}, client2.client.socket);

        should(response).be.exactly(2);
        should(client1.client.socket.listeners.message[0]).be.calledOnce();
        should(client1.client.socket.listeners.message[0]).be.calledWith(JSON.stringify({
          room: 'test',
          data: { foo: 'bar' }
        }));
        should(client3.client.socket.listeners.message[0]).be.calledOnce();
        should(client3.client.socket.listeners.message[0]).be.calledWith(JSON.stringify({
          room: 'test',
          data: { foo: 'bar' }
        }));
        should(client2.client.socket.listeners.message[0]).callCount(0);
      });

      it('should trigger the plugin manager if an error occured', () => {
        var
          response,
          error = new Error();

        server.rooms = {
          test: new CircularList([ client1.client.socket ])
        };
        client1.client.socket.send = sinon.stub().throws(error);

        response = server.broadcast('test', {foo: 'bar'}, client2.client.socket);

        should(response).be.exactly(0);
        should(kuzzle.pluginsManager.trigger.lastCall).be.calledWith('log:error', error);
      });

    });

    describe('#send', () => {

      it('should do nothing if the room does not exist', () => {
        return should(server.send('idontexist')).be.eql(undefined);
      });

      it('should do nothing is the emitter is the only client', () => {
        var response;

        server.rooms = {
          test: new CircularList([ client1.client.socket ])
        };

        response = server.send('test', {foo: 'bar'}, client1.client.socket);

        should(response).be.eql(undefined);
      });

      it('should send data to one of the other clients', () => {
        var response;

        server.rooms = {
          test: new CircularList([
            client1.client.socket,
            client2.client.socket,
            client3.client.socket
          ])
        };

        response = server.send('test', {foo: 'bar'}, client1.client.socket);

        should(response).be.exactly(client2.client.socket);
        should(client2.client.socket.send).be.calledOnce();
        should(client2.client.socket.send).be.calledWith(JSON.stringify({
          room: 'test',
          data: { foo: 'bar' }
        }));
        should(client2.client.socket.listeners.message[0]).be.calledOnce();
        should(client2.client.socket.listeners.message[0]).be.calledWith(JSON.stringify({
          room: 'test',
          data: { foo: 'bar' }
        }));

        should(client1.client.socket.send).callCount(0);
        should(client1.client.socket.listeners.message[0]).callCount(0);
        should(client3.client.socket.send).callCount(0);
        should(client3.client.socket.listeners.message[0]).callCount(0);
      });

    });

    describe('#dispatch', () => {

      it('should do nothing if the room does not exist', () => {
        should(server.dispatch('idontexist')).be.exactly(-1);
      });

      it('should call the handlers attached to the room', () => {
        var
          data = { foo: 'bar' },
          stub1 = sinon.stub(),
          stub2 = sinon.stub(),
          stub3 = sinon.stub(),
          stub4 = sinon.stub();

        server.handlers = {
          test1: [ stub1 ],
          test2: [ stub2, stub3 ],
          test3: [ stub4 ]
        };

        should(server.dispatch('test1', data)).be.exactly(1);
        should(stub1).be.calledOnce();
        should(stub1).be.calledWith(data);
        should(stub2).callCount(0);
        should(stub3).callCount(0);
        should(stub4).callCount(0);

        should(server.dispatch('test2', data)).be.exactly(2);
        should(stub2).be.calledOnce();
        should(stub2).be.calledWith(data);
        should(stub3).be.calledOnce();
        should(stub3).be.calledWith(data);
        should(stub4).callCount(0);
      });

    });

    describe('#listen', () => {

      it('should attach the given callback to the proper room', () => {
        var cb = {};

        server.listen('test', cb);

        should(server.handlers).be.eql({
          test: [cb]
        });
      });

    });

    describe('#waitForClients', () => {

      it('should return a fulfilled promise if some clients are already connected to the room', () => {
        server.rooms = { test: true };

        return should(server.waitForClients('test')).be.fulfilled();
      });

      it('should never resolve if no client connects', () => {
        var response = server.waitForClients('test');

        // wait 1h
        clock.tick(1000 * 3600);
        should(response.inspect().state).be.exactly('pending');
      });

      it('should resolve the promise once a client connects to the room', () => {
        var response = server.waitForClients('test');

        should(response.inspect().state).be.exactly('pending');

        server.rooms = { test: true };
        clock.tick(200);

        return should(response).be.fulfilled();
      });

    });

    describe('#unsubscribe', () => {

      it('should remove the events attached to a room', () => {
        server.handlers = {
          test: [ 1, 5 ],
          test2: [ 3 ]
        };

        server.unsubscribe('test');

        should(server.handlers).eql({
          test2: [3]
        });
      });

    });

    describe('#close', () => {

      it('should close the underlying socket', () => {
        var socket = server.server;

        server.close();

        should(server.server).be.eql(null);
        should(socket.close).be.calledOnce();
      });

    });

    describe('#removeClient', () => {

      it('should close the client connection and clean up the rooms', () => {
        var
          clientSocket = new WSClientMock(server.server),
          removeClient = WSBrokerServerRewire.__get__('removeClient');

        server.rooms = {
          test: new CircularList([clientSocket])
        };

        removeClient.call(server, clientSocket);

        should(server.rooms).be.eql({ });
        should(server.rooms).be.empty();
      });

    });

    describe('#events', () => {

      it('client listen', () => {
        var
          serverSocket = server.server,
          clientSocket = new WSClientMock(serverSocket);

        serverSocket.emit('connection', clientSocket);

        clientSocket.emit('message', JSON.stringify({
          action: 'listen',
          room: 'test'
        }));

        should(server.rooms).be.eql({
          test: new CircularList([clientSocket])
        });
      });

      it('client unsubscribe', () => {
        var
          serverSocket = server.server,
          clientSocket = new WSClientMock(serverSocket);

        server.rooms = {
          test: new CircularList([ clientSocket ])
        };

        serverSocket.emit('connection', clientSocket);

        clientSocket.emit('message', JSON.stringify({
          action: 'unsubscribe',
          room: 'test'
        }));

        should(server.rooms).be.eql({});
      });

      it('client send', () => {
        var
          serverSocket = server.server,
          clientSocket = new WSClientMock(serverSocket),
          dispatchSpy = sandbox.spy(server, 'dispatch'),
          sendSpy = sandbox.spy(server, 'send');

        serverSocket.emit('connection', clientSocket);

        clientSocket.emit('message', JSON.stringify({
          action: 'send',
          room: 'test',
          data: {foo: 'bar'}
        }));

        should(dispatchSpy).be.calledOnce();
        should(dispatchSpy).be.calledWith('test', {foo: 'bar'});
        should(sendSpy).be.calledOnce();
        should(sendSpy).be.calledWith('test', {foo: 'bar'}, clientSocket);
      });

      it('client broadcast', () => {
        var
          serverSocket = server.server,
          clientSocket = new WSClientMock(serverSocket),
          dispatchSpy = sandbox.spy(server, 'dispatch'),
          broadcastSpy = sandbox.spy(server, 'broadcast');


        serverSocket.emit('connection', clientSocket);

        clientSocket.emit('message', JSON.stringify({
          action: 'broadcast',
          room: 'test',
          data: {foo: 'bar'}
        }));

        should(dispatchSpy).be.calledOnce();
        should(dispatchSpy).be.calledWith('test', {foo: 'bar'});
        should(broadcastSpy).be.calledOnce();
        should(broadcastSpy).be.calledWith('test', {foo: 'bar'}, clientSocket);
      });

      it('client close', () => {
        var
          serverSocket = server.server,
          clientSocket = new WSClientMock(serverSocket),
          removeClientSpy = sinon.spy();

        serverSocket.emit('connection', clientSocket);

        WSBrokerServerRewire.__with__('removeClient', removeClientSpy)(() => {
          clientSocket.emit('close', 1, 'test');

          should(removeClientSpy).be.calledOnce();
          should(removeClientSpy).be.calledWith(clientSocket);

          should(kuzzle.pluginsManager.trigger.lastCall).be.calledWith('log:info', 'client disconnected [1] test');
        });
      });

    });


  });
});
<|MERGE_RESOLUTION|>--- conflicted
+++ resolved
@@ -148,29 +148,23 @@
     describe('#init', () => {
 
       it('should attach events', () => {
-<<<<<<< HEAD
-        var anotherClient = new WSBrokerClient('internalBroker', kuzzle.config.internalBroker, kuzzle.pluginsManager);
-        anotherClient.ws = () => new WSClientMock(server.server);
-
-        return anotherClient.init()
-=======
+
         return server.init()
           .then(() => client.init())
->>>>>>> 91036eb3
           .then(response => {
             should(response).be.an.instanceOf(WSClientMock);
-            should(anotherClient.client.state).be.exactly('connected');
+            should(client.client.state).be.exactly('connected');
 
             // callbacks initiated by the client
-            should(anotherClient.client.socket.on.firstCall).be.calledWith('message');
-            should(anotherClient.client.socket.on.secondCall).be.calledWith('open');
-            should(anotherClient.client.socket.on.thirdCall).be.calledWith('close');
-            should(anotherClient.client.socket.on.getCall(3)).be.calledWith('error');
+            should(client.client.socket.on.firstCall).be.calledWith('message');
+            should(client.client.socket.on.secondCall).be.calledWith('open');
+            should(client.client.socket.on.thirdCall).be.calledWith('close');
+            should(client.client.socket.on.getCall(3)).be.calledWith('error');
 
             // callbacks initiated by the server
-            should(anotherClient.client.socket.on.getCall(4)).be.calledWith('message');
-            should(anotherClient.client.socket.on.getCall(5)).be.calledWith('close');
-            should(anotherClient.client.socket.on.getCall(6)).be.calledWith('error');
+            should(client.client.socket.on.getCall(4)).be.calledWith('message');
+            should(client.client.socket.on.getCall(5)).be.calledWith('close');
+            should(client.client.socket.on.getCall(6)).be.calledWith('error');
 
             // triggers
             should(kuzzle.pluginsManager.trigger.callCount).be.exactly(1);
