--- conflicted
+++ resolved
@@ -5,7 +5,6 @@
   params = require('rc')('kuzzle'),
   Config = require.main.require('lib/config'),
   RequestObject = require.main.require('lib/api/core/models/requestObject'),
-  ResponseObject = require.main.require('lib/api/core/models/responseObject'),
   BadRequestError = require.main.require('lib/api/core/errors/badRequestError.js'),
   NotFoundError = require.main.require('lib/api/core/errors/notFoundError'),
   ES = rewire('../../../lib/services/elasticsearch');
@@ -979,29 +978,15 @@
   });
 
   describe('#refreshIndex', function () {
-<<<<<<< HEAD
-    it('should send a valid request to es client', function (done) {
-=======
     it('should send a valid request to es client', () => {
->>>>>>> d0c2dd55
       var esStub = (data) => { return q(data); };
 
       elasticsearch.client.indices.refresh = esStub;
 
-<<<<<<< HEAD
-      elasticsearch.refreshIndex(requestObject)
-        .then(data => {
-          should(data).be.an.instanceOf(ResponseObject);
-          should(data.index).be.eql(index);
-          done();
-        })
-        .catch(error => { done(error); });
-=======
       return elasticsearch.refreshIndex(requestObject)
         .then(data => {
           should(data.index).be.eql(index);
         });
->>>>>>> d0c2dd55
     });
   });
 });