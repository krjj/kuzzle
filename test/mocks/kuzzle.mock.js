'use strict';

const
  _ = require('lodash'),
  sinon = require('sinon'),
  Kuzzle = require('../../lib/api/kuzzle'),
  Bluebird = require('bluebird'),
  config = require('../../lib/config'),
  foo = {foo: 'bar'};

class KuzzleMock extends Kuzzle {
  constructor () {
    super();

    // we need a deep copy here
    this.config = _.merge({}, config);

    this.cliController = {
      init: sinon.stub().returns(Bluebird.resolve()),
      actions: {
        adminExists: sinon.stub().returns(Bluebird.resolve()),
        createFirstAdmin: sinon.stub().returns(Bluebird.resolve()),
        cleanAndPrepare: sinon.stub().returns(Bluebird.resolve()),
        cleanDb: sinon.stub().returns(Bluebird.resolve()),
        managePlugins: sinon.stub().returns(Bluebird.resolve()),
        data: sinon.stub().returns(Bluebird.resolve()),
        dump: sinon.stub().returns(Bluebird.resolve())
      }
    };

    this.dsl = {
      test: sinon.stub().returns([]),
      register: sinon.stub().returns(Bluebird.resolve()),
      remove: sinon.stub().returns(Bluebird.resolve()),
      normalize: sinon.stub().returns(Bluebird.resolve({id: 'foobar'})),
      store: sinon.stub().returns({id: 'foobar'})
    };


    this.entryPoints = {
      http: {
        init: sinon.spy()
      },
      init: sinon.spy(),
      proxy: {
        dispatch: sinon.spy(),
        joinChannel: sinon.spy(),
        leaveChannel: sinon.spy()
      }
    };

    this.funnel = {
      controllers: {
        server: {
          adminExists: sinon.stub(),
        },
        security: {
          createFirstAdmin: sinon.spy(),
          deleteUser: sinon.spy()
        }
      },
      pluginsControllers: {
      },
      init: sinon.spy(),
      getRequestSlot: sinon.stub().returns(true),
      handleErrorDump: sinon.spy(),
      execute: sinon.spy(),
      mExecute: sinon.stub(),
      processRequest: sinon.stub().returns(Bluebird.resolve()),
      checkRights: sinon.stub(),
      getEventName: sinon.spy()
    };

    this.gc = {
      init: sinon.spy(),
      run: sinon.spy()
    };


    this.hooks = {
      init: sinon.spy()
    };

    this.hotelClerk = {
      getRealtimeCollections: sinon.stub(),
      removeCustomerFromAllRooms: sinon.stub(),
      addSubscription: sinon.stub().returns(Bluebird.resolve(foo)),
      join: sinon.stub().returns(Bluebird.resolve(foo)),
      removeSubscription: sinon.stub().returns(Bluebird.resolve(foo)),
      countSubscription: sinon.stub().returns(Bluebird.resolve(foo)),
      listSubscriptions: sinon.stub().returns(Bluebird.resolve(foo)),
    };

    this.indexCache = {
      add: sinon.stub(),
      exists: sinon.stub(),
      init: sinon.stub().returns(Bluebird.resolve()),
      initInternal: sinon.stub().returns(Bluebird.resolve()),
      remove: sinon.stub(),
      reset: sinon.stub()
    };

    this.internalEngine = {
      bootstrap: {
        adminExists: sinon.stub().returns(Bluebird.resolve(true)),
        all: sinon.stub().returns(Bluebird.resolve()),
        createCollections: sinon.stub().returns(Bluebird.resolve()),
        createRolesCollection: sinon.stub().returns(Bluebird.resolve()),
        createProfilesCollection: sinon.stub().returns(Bluebird.resolve()),
        createUsersCollection: sinon.stub().returns(Bluebird.resolve()),
        createPluginsCollection: sinon.stub().returns(Bluebird.resolve()),
        delete: sinon.stub().returns(Bluebird.resolve())
      },
      create: sinon.stub().returns(Bluebird.resolve()),
      createInternalIndex: sinon.stub().returns(Bluebird.resolve()),
      createOrReplace: sinon.stub().returns(Bluebird.resolve()),
      delete: sinon.stub().returns(Bluebird.resolve()),
      deleteIndex: sinon.stub().returns(Bluebird.resolve()),
      expire: sinon.stub().returns(Bluebird.resolve()),
      get: sinon.stub().returns(Bluebird.resolve(foo)),
      mget: sinon.stub().returns(Bluebird.resolve({hits: [foo]})),
      index: 'internalIndex',
      init: sinon.stub().returns(Bluebird.resolve()),
      listCollections: sinon.stub(),
      listIndexes: sinon.stub(),
      persist: sinon.stub().returns(Bluebird.resolve()),
      refresh: sinon.stub().returns(Bluebird.resolve()),
      replace: sinon.stub().returns(Bluebird.resolve()),
      search: sinon.stub().returns(Bluebird.resolve()),
      update: sinon.stub().returns(Bluebird.resolve()),
      updateMapping: sinon.stub().returns(Bluebird.resolve(foo)),
      getMapping: sinon.stub()
    };

    this.once = sinon.stub();

    this.notifier = {
      init: sinon.spy(),
      notifyUser: sinon.spy(),
      notifyServer: sinon.spy(),
      notifyDocument: sinon.spy(),
      notifyDocumentCreate: sinon.spy(),
      notifyDocumentDelete: sinon.spy(),
      notifyDocumentReplace: sinon.spy(),
      notifyDocumentUpdate: sinon.spy(),
      publish: sinon.stub().returns(Bluebird.resolve(foo))
    };

    this.passport = {
      use: sinon.stub(),
      authenticate: sinon.stub().returns(Bluebird.resolve({})),
      injectAuthenticateOptions: sinon.stub()
    };

    this.pluginsManager = {
      init: sinon.stub().returns(Bluebird.resolve()),
      plugins: {},
      run: sinon.stub().returns(Bluebird.resolve()),
<<<<<<< HEAD
      getPluginsFeatures: sinon.stub().returns({}),
      trigger: sinon.spy((...args) => Bluebird.resolve(args[1])),
=======
      getPluginsDescription: sinon.stub().returns({}),
      trigger: sinon.spy(function () {return Bluebird.resolve(arguments[1]);}),
>>>>>>> 62ee04a0
      listStrategies: sinon.stub().returns([]),
      getStrategyMethod: sinon.stub().returns(sinon.stub()),
      registeredStrategies: []
    };

    this.repositories = {
      init: sinon.stub().returns(Bluebird.resolve()),
      profile: {
        load: sinon.stub().returns(Bluebird.resolve()),
        loadProfiles: sinon.stub().returns(Bluebird.resolve()),
        searchProfiles: sinon.stub().returns(Bluebird.resolve())
      },
      role: {
        getRoleFromRequest: sinon.spy(function () {return Bluebird.resolve(arguments[0]);}),
        loadRole: sinon.stub().returns(Bluebird.resolve()),
        loadRoles: sinon.stub().returns(Bluebird.resolve()),
        validateAndSaveRole: sinon.spy(function () {return Bluebird.resolve(arguments[0]);})
      },
      user: {
        load: sinon.stub().returns(Bluebird.resolve(foo)),
        search: sinon.stub().returns(Bluebird.resolve()),
        scroll: sinon.stub().returns(Bluebird.resolve()),
        ObjectConstructor: sinon.stub().returns({}),
        hydrate: sinon.stub().returns(Bluebird.resolve()),
        persist: sinon.stub().returns(Bluebird.resolve({})),
        anonymous: sinon.stub().returns({_id: '-1'}),
        delete: sinon.stub().returns(Bluebird.resolve())
      },
      token: {
        anonymous: sinon.stub().returns({_id: 'anonymous'}),
        verifyToken: sinon.stub().returns(Bluebird.resolve()),
        generateToken: sinon.stub().returns(Bluebird.resolve({})),
        expire: sinon.stub().returns(Bluebird.resolve()),
        deleteByUserId: sinon.stub().returns(Bluebird.resolve())
      }
    };

    this.rootPath = '/kuzzle';

    this.router = {
      execute: sinon.stub().returns(Bluebird.resolve(foo)),
      init: sinon.spy(),
      newConnection: sinon.stub().returns(Bluebird.resolve(foo)),
      removeConnection: sinon.spy(),
      router: {
        router: {
          route: sinon.stub()
        }
      }
    };

    this.services = {
      init: sinon.stub().returns(Bluebird.resolve()),
      list: {
        broker: {
          getInfos: sinon.stub().returns(Bluebird.resolve()),
          listen: sinon.spy(),
          send: sinon.stub().returns(Bluebird.resolve())
        },
        proxyBroker: {
          listen: sinon.spy(),
          onConnectHandlers: [],
          send: sinon.stub().returns(Bluebird.resolve()),

        },
        gc: {
          init: sinon.spy(),
          run: sinon.stub().returns(Bluebird.resolve({ids: []}))
        },
        internalCache: {
          add: sinon.stub().returns(Bluebird.resolve()),
          del: sinon.stub().returns(Bluebird.resolve()),
          exists: sinon.stub().returns(Bluebird.resolve()),
          expire: sinon.stub().returns(Bluebird.resolve()),
          flushdb: sinon.stub().returns(Bluebird.resolve()),
          get: sinon.stub().returns(Bluebird.resolve(null)),
          getInfos: sinon.stub().returns(Bluebird.resolve()),
          persist: sinon.stub().returns(Bluebird.resolve()),
          pexpire: sinon.stub().returns(Bluebird.resolve()),
          psetex: sinon.stub().returns(Bluebird.resolve()),
          remove: sinon.stub().returns(Bluebird.resolve()),
          search: sinon.stub().returns(Bluebird.resolve()),
          searchKeys: sinon.stub().returns(Bluebird.resolve([])),
          set: sinon.stub().returns(Bluebird.resolve()),
          setnx: sinon.stub().returns(Bluebird.resolve()),
          volatileSet: sinon.stub().returns(Bluebird.resolve())
        },
        memoryStorage: {
          flushdb: sinon.stub().returns(Bluebird.resolve()),
          getInfos: sinon.stub().returns(Bluebird.resolve())
        },
        storageEngine: {
          get: sinon.stub().returns(Bluebird.resolve({
            _source: {foo}
          })),
          mget: sinon.stub(),
          getInfos: sinon.stub().returns(Bluebird.resolve()),
          getMapping: sinon.stub().returns(Bluebird.resolve(foo)),
          listIndexes: sinon.stub().returns(Bluebird.resolve({indexes: ['a', 'b', 'c', 'd', 'e', 'f', 'g', 'h', 'i']})),
          collectionExists: sinon.stub().returns(Bluebird.resolve()),
          count: sinon.stub().returns(Bluebird.resolve(42)),
          create: sinon.stub().returns(Bluebird.resolve(foo)),
          createCollection: sinon.stub().returns(Bluebird.resolve(foo)),
          createIndex: sinon.stub().returns(Bluebird.resolve(foo)),
          createOrReplace: sinon.stub().returns(Bluebird.resolve(foo)),
          delete: sinon.stub().returns(Bluebird.resolve(foo)),
          deleteByQuery: sinon.stub().returns(Bluebird.resolve(Object.assign({}, foo, {ids: 'responseIds'}))),
          deleteByQueryFromTrash: sinon.stub().returns(Bluebird.resolve(Object.assign({}, foo, {ids: 'responseIds'}))),
          deleteIndex: sinon.stub().returns(Bluebird.resolve(foo)),
          deleteIndexes: sinon.stub().returns(Bluebird.resolve({deleted: ['a', 'e', 'i']})),
          getAutoRefresh: sinon.stub().returns(Bluebird.resolve(false)),
          import: sinon.stub().returns(Bluebird.resolve(foo)),
          indexExists: sinon.stub().returns(Bluebird.resolve()),
          listCollections: sinon.stub().returns(Bluebird.resolve()),
          refreshIndex: sinon.stub().returns(Bluebird.resolve(foo)),
          replace: sinon.stub().returns(Bluebird.resolve(foo)),
          search: sinon.stub().returns(Bluebird.resolve(foo)),
          scroll: sinon.stub().returns(Bluebird.resolve(foo)),
          setAutoRefresh: sinon.stub().returns(Bluebird.resolve(true)),
          truncateCollection: sinon.stub().returns(Bluebird.resolve(foo)),
          update: sinon.stub().returns(Bluebird.resolve(foo)),
          updateMapping: sinon.stub().returns(Bluebird.resolve(foo))
        }
      }
    };

    this.statistics = {
      completedRequest: sinon.spy(),
      newConnection: sinon.stub(),
      failedRequest: sinon.spy(),
      getAllStats: sinon.stub().returns(Bluebird.resolve(foo)),
      getLastStats: sinon.stub().returns(Bluebird.resolve(foo)),
      getStats: sinon.stub().returns(Bluebird.resolve(foo)),
      init: sinon.spy(),
      dropConnection: sinon.stub(),
      startRequest: sinon.spy()
    };

    this.tokenManager = {
      add: sinon.stub(),
      expire: sinon.stub().returns(Bluebird.resolve())
    };

    this.validation = {
      init: sinon.spy(),
      curateSpecification: sinon.spy(function () {return Bluebird.resolve();}),
      validate: sinon.spy(function () {return Bluebird.resolve(arguments[0]);}),
      validationPromise: sinon.spy(function () {return Bluebird.resolve(arguments[0]);}),
      addType: sinon.spy()
    };

    {
      const
        mockProto = Object.getPrototypeOf(this),
        kuzzleProto = Object.getPrototypeOf(mockProto);

      for (let name of Object.getOwnPropertyNames(kuzzleProto)) {
        if (name === 'constructor') {
          continue;
        }
        if (!this.hasOwnProperty(name)) {
          this[name] = function() {
            throw new Error(`Kuzzle original property ${name} is not mocked`);
          };
        }
      }
    }

  }

  static hash (input) {
    return Kuzzle.hash(input);
  }
}

module.exports = KuzzleMock;

<|MERGE_RESOLUTION|>--- conflicted
+++ resolved
@@ -156,13 +156,8 @@
       init: sinon.stub().returns(Bluebird.resolve()),
       plugins: {},
       run: sinon.stub().returns(Bluebird.resolve()),
-<<<<<<< HEAD
-      getPluginsFeatures: sinon.stub().returns({}),
+      getPluginsDescription: sinon.stub().returns({}),
       trigger: sinon.spy((...args) => Bluebird.resolve(args[1])),
-=======
-      getPluginsDescription: sinon.stub().returns({}),
-      trigger: sinon.spy(function () {return Bluebird.resolve(arguments[1]);}),
->>>>>>> 62ee04a0
       listStrategies: sinon.stub().returns([]),
       getStrategyMethod: sinon.stub().returns(sinon.stub()),
       registeredStrategies: []
