--- conflicted
+++ resolved
@@ -182,12 +182,6 @@
     it('should execute the right call chain', function (done) {
       kuzzle.isServer = true;
 
-<<<<<<< HEAD
-      kuzzle.services.list.writeEngine.createOrReplaceMapping = function() {
-        hasPutMapping = true;
-        return Promise.resolve();
-      };
-=======
       prepareDb.call(kuzzle)
         .then(() => {
           should(filesRead).match(['mappings', 'fixtures']);
@@ -201,7 +195,6 @@
 
     it('should do nothing if not in a kuzzle server instance', function (done) {
       kuzzle.isServer = false;
->>>>>>> 763b9593
 
       prepareDb.call(kuzzle)
         .then(() => {
