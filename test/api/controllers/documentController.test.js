'use strict';

const
  should = require('should'),
  sinon = require('sinon'),
  sandbox = sinon.sandbox.create(),
  Promise = require('bluebird'),
  KuzzleMock = require('../../mocks/kuzzle.mock'),
  Request = require('kuzzle-common-objects').Request,
  DocumentController = require('../../../lib/api/controllers/documentController'),
  FunnelController = require('../../../lib/api/controllers/funnelController'),
  foo = {foo: 'bar'},
  InternalError = require('kuzzle-common-objects').errors.InternalError,
  ServiceUnavailableError = require('kuzzle-common-objects').errors.ServiceUnavailableError,
  PartialError = require('kuzzle-common-objects').errors.PartialError;

describe('Test: document controller', () => {
  let
    documentController,
    funnelController,
    kuzzle,
    request,
    engine;

  beforeEach(() => {
    kuzzle = new KuzzleMock();
    engine = kuzzle.services.list.storageEngine;
    documentController = new DocumentController(kuzzle);
<<<<<<< HEAD
    request = new Request({controller: 'document', index: '%test', collection: 'unit-test-documentController'});
=======
    funnelController = new FunnelController(kuzzle);
    request = new Request({index: '%test', collection: 'unit-test-documentController'});
>>>>>>> bded6424
  });

  afterEach(() => {
    sandbox.restore();
  });

  describe('#search', () => {
    it('should fulfill with an object', () => {
      return documentController.search(request)
        .then(response => {
          should(response).be.instanceof(Object);
          should(response).be.match(foo);
        });
    });

    it('should throw an error if index contains a comma', () => {
      request.input.resource.index = '%test,anotherIndex';

      return should(() => {
        request.input.action = 'search';
        documentController.search(request);
      }).throw('document:search on multiple indexes is not available.');
    });

    it('should throw an error if collection contains a comma', () => {
      request.input.resource.collection = 'unit-test-documentController,anotherCollection';

      return should(() => {
        request.input.action = 'search';
        documentController.search(request);
      }).throw('document:search on multiple collections is not available.');
    });

    it('should throw an error if the size argument exceeds server configuration', () => {
      kuzzle.config.limits.documentsFetchCount = 1;
      request.input.args.size = 10;
      request.input.action = 'search';

      return should(() => documentController.search(request)).throw('document:search cannot fetch more documents than the server configured limit (1)');
    });

    it('should reject an error in case of error', () => {
      kuzzle.services.list.storageEngine.search.returns(Promise.reject(new Error('foobar')));

      return should(documentController.search(request)).be.rejectedWith('foobar');
    });
  });

  describe('#scroll', () => {
    it('should fulfill with an object', () => {
      request.input.args.scroll = '1m';
      request.input.args.scrollId = 'SomeScrollIdentifier';

      return documentController.scroll(request)
        .then(response => {
          should(response).be.instanceof(Object);
          should(response).be.match(foo);
        });
    });

    it('should reject an error in case of error', () => {
      request.input.args.scroll = '1m';
      request.input.args.scrollId = 'SomeScrollIdentifier';

      kuzzle.services.list.storageEngine.scroll.returns(Promise.reject(new Error('foobar')));

      return should(documentController.scroll(request)).be.rejectedWith('foobar');
    });
  });

  describe('#get', () => {
    beforeEach(() => {
      request.input.resource._id = 'an id';
    });

    it('should fulfill with an object', () => {
      return documentController.get(request)
        .then(response => {
          should(response).be.instanceof(Object);
          should(response).be.match({_source: {foo}});
        });
    });

    it('should reject an error in case of error', () => {
      kuzzle.services.list.storageEngine.get.returns(Promise.reject(new Error('foobar')));
      return should(documentController.get(request)).be.rejected();
    });
  });

  describe('#mGet', () => {
    it('should fulfill with an array of documents', () => {
      request.input.body = {ids: ['anId', 'anotherId']};
      kuzzle.services.list.storageEngine.mget.returns(Promise.resolve({hits: request.input.body.ids}));


      return documentController.mGet(request)
        .then(response => {
          should(response).be.match({hits: request.input.body.ids, total: request.input.body.ids.length});
        });
    });

    it('should throw an error if ids is not an array', () => {
      request.input.body = {ids: 'not an array'};
      request.input.controller = 'document';
      request.input.action = 'mGet';


      return should(() => {
        documentController.mGet(request);
      }).throw('document:mGet must specify the body attribute "ids" of type "array".');
    });

    it('should throw an error if the number of documents to get exceeds server configuration', () => {
      kuzzle.config.limits.documentsFetchCount = 1;
      request.input.body = {ids: ['anId', 'anotherId']};
      kuzzle.services.list.storageEngine.mget.returns(Promise.resolve({hits: request.input.body.ids}));

      return should(() => {
        request.input.action = 'mGet';

        documentController.mGet(request);
      }).throw('document:mGet Number of gets to perform exceeds the server configured value (1)');
    });
  });

  describe('#count', () => {
    beforeEach(() => {
      request.input.body = {some: 'body'};
    });

    it('should fulfill with an object', () => {
      return documentController.count(request)
        .then(response => {
          should(response).be.Number();
          should(response).be.eql(42);
        });
    });

    it('should reject an error in case of error', () => {
      kuzzle.services.list.storageEngine.count.returns(Promise.reject(new Error('foobar')));
      return should(documentController.count(request)).be.rejected();
    });
  });


  describe('#create', () => {
    it('should resolve to a valid response', () => {
      request.input.resource.index = '%test';
      request.input.resource.collection = 'test-collection';
      request.input.body = {};

      return documentController.create(request)
        .then(response => {
          try {
            should(kuzzle.validation.validationPromise).be.calledOnce();

            should(kuzzle.notifier.publish).be.calledOnce();
            should(kuzzle.notifier.publish).be.calledWith(request);

            should(engine.create).be.calledOnce();
            should(engine.create).be.calledWith(request);

            should(kuzzle.notifier.notifyDocumentCreate).be.calledOnce();
            should(kuzzle.notifier.notifyDocumentCreate).be.calledWith(request);

            sinon.assert.callOrder(
              engine.create,
              kuzzle.notifier.notifyDocumentCreate
            );

            should(response).be.instanceof(Object);
            should(response).match(foo);

            return Promise.resolve();
          }
          catch(error) {
            return Promise.reject(error);
          }
        });
    });
  });

  describe('#doMultipleActions', () => {
    it('mCreate should fulfill with an object', () => {
      kuzzle.funnel.mExecute.yields(null, {result: 'created'});

      request.input.body = {
        documents: [
          {_id: 'documentId', body: {some: 'body'}},
          {_id: 'anotherDocumentId', body: {some: 'body'}}
        ]
      };

      return documentController.mCreate(request)
        .then(result => {
          should(result).match({hits: ['created', 'created'], total: 2});
        });
    });

    it('mCreate should set a partial error if one of the action fails', () => {
      kuzzle.funnel.mExecute.yields(null, {error: new InternalError('some error')});
      kuzzle.funnel.mExecute
        .onFirstCall().yields(null, {result: 'created'});

      request.input.body = {
        documents: [
          {_id: 'documentId', body: {some: 'body'}},
          {_id: 'anotherDocumentId', body: {some: 'body'}}
        ]
      };

      return documentController.mCreate(request)
        .then(result => {
          should(result).match({hits: ['created'], total: 1});
          should(request.error).be.instanceOf(PartialError);
          should(request.status).be.eql(206);
        });
    });

    it('mCreate should throw an error if documents field is not an array', () => {
      request.input.body = {documents: 'not an array'};
      request.input.controller = 'document';
      request.input.action = 'mCreate';

      return should(() => {
        documentController.mCreate(request);
      }).throw('document:mCreate must specify the body attribute "documents" of type "array".');
    });

    it('mCreate should throw an error if number of actions exceeds server configuration', () => {
      request.input.body = {
        documents: [
          {_id: 'documentId', body: {some: 'body'}},
          {_id: 'anotherDocumentId', body: {some: 'body'}}
        ]
      };
      request.input.controller = 'document';
      request.input.action = 'mCreate';

      kuzzle.config.limits.documentsWriteCount = 1;

      return should(() => {
        documentController.mCreate(request);
      }).throw('document:mCreate Number of documents to update exceeds the server configured value (1)');
    });

    it('mCreate should return a rejected promise if Kuzzle is overloaded', () => {
      kuzzle.funnel.mExecute = funnelController.mExecute.bind(kuzzle.funnel);
      kuzzle.funnel.processRequest.returns(Promise.resolve({result: 'updated'}));

      let callCount = 0;
      kuzzle.funnel.getRequestSlot = req => {
        if (callCount++ > 0) {
          req.setError(new ServiceUnavailableError('overloaded'));
          return false;
        }
        return true;
      };

      request.input.body = {
        documents: [
          {_id: 'documentId', body: {some: 'body'}},
          {_id: 'anotherDocumentId', body: {some: 'body'}}
        ]
      };

      return documentController.mCreate(request)
        .then(result => {
          should(result.total).be.eql(1, 'Only 1 document should have been created');
          should(request.status).be.eql(206);
          should(request.error).be.instanceof(PartialError);
        });
    });

    it('mCreateOrReplace should fulfill with an object', () => {
      kuzzle.funnel.mExecute.yields(null, {result: 'updated'});

      request.input.body = {
        documents: [
          {_id: 'documentId', body: {some: 'body'}},
          {_id: 'anotherDocumentId', body: {some: 'body'}}
        ]
      };

      return documentController.mCreateOrReplace(request)
        .then(result => {
          should(result).match({hits: ['updated', 'updated'], total: 2});
        });
    });

    it('mCreateOrReplace should return a rejected promise if Kuzzle is overloaded', () => {
      kuzzle.funnel.mExecute = funnelController.mExecute.bind(kuzzle.funnel);
      kuzzle.funnel.processRequest.returns(Promise.resolve({result: 'updated'}));

      let callCount = 0;
      kuzzle.funnel.getRequestSlot = req => {
        if (callCount++ > 0) {
          req.setError(new ServiceUnavailableError('overloaded'));
          return false;
        }
        return true;
      };

      request.input.body = {
        documents: [
          {_id: 'documentId', body: {some: 'body'}},
          {_id: 'anotherDocumentId', body: {some: 'body'}}
        ]
      };

      return documentController.mCreateOrReplace(request)
        .then(result => {
          should(result.total).be.eql(1, 'Only 1 document should have been created');
          should(request.status).be.eql(206);
          should(request.error).be.instanceof(PartialError);
        });
    });

    it('mCreateOrReplace should throw an error if number of actions exceeds server configuration', () => {
      request.input.body = {
        documents: [
          {_id: 'documentId', body: {some: 'body'}},
          {_id: 'anotherDocumentId', body: {some: 'body'}}
        ]
      };
      request.input.action = 'mCreateOrReplace';

      kuzzle.config.limits.documentsWriteCount = 1;

      return should(() => {
        documentController.mCreateOrReplace(request);
      }).throw('document:mCreateOrReplace Number of documents to update exceeds the server configured value (1)');
    });

    it('mUpdate should fulfill with an object', () => {
      kuzzle.funnel.mExecute.yields(null, {result: 'updated'});

      request.input.body = {
        documents: [
          {_id: 'documentId', body: {some: 'body'}},
          {_id: 'anotherDocumentId', body: {some: 'body'}}
        ]
      };

      return documentController.mUpdate(request)
        .then(result => {
          should(result).match({hits: ['updated', 'updated'], total: 2});
        });
    });

    it('mUpdate should return a rejected promise if Kuzzle is overloaded', () => {
      kuzzle.funnel.mExecute = funnelController.mExecute.bind(kuzzle.funnel);
      kuzzle.funnel.processRequest.returns(Promise.resolve({result: 'updated'}));

      let callCount = 0;
      kuzzle.funnel.getRequestSlot = req => {
        if (callCount++ > 0) {
          req.setError(new ServiceUnavailableError('overloaded'));
          return false;
        }

        return true;
      };

      request.input.body = {
        documents: [
          {_id: 'documentId', body: {some: 'body'}},
          {_id: 'anotherDocumentId', body: {some: 'body'}}
        ]
      };

      return documentController.mUpdate(request)
        .then(result => {
          should(result.total).be.eql(1, 'Only 1 document should have been created');
          should(request.status).be.eql(206);
          should(request.error).be.instanceof(PartialError);
        });
    });

    it('mUpdate should throw an error if number of actions exceeds server configuration', () => {
      request.input.body = {
        documents: [
          {_id: 'documentId', body: {some: 'body'}},
          {_id: 'anotherDocumentId', body: {some: 'body'}}
        ]
      };
      request.input.action = 'mUpdate';

      kuzzle.config.limits.documentsWriteCount = 1;

      return should(() => {
        documentController.mUpdate(request);
      }).throw('document:mUpdate Number of documents to update exceeds the server configured value (1)');
    });

    it('mReplace should fulfill with an object', () => {
      kuzzle.funnel.mExecute.yields(null, {result: 'updated'});

      request.input.body = {
        documents: [
          {_id: 'documentId', body: {some: 'body'}},
          {_id: 'anotherDocumentId', body: {some: 'body'}}
        ]
      };

      return documentController.mReplace(request)
        .then(result => {
          should(result).match({hits: ['updated', 'updated'], total: 2});
        });
    });

    it('mReplace should return a rejected promise if Kuzzle is overloaded', () => {
      kuzzle.funnel.mExecute = funnelController.mExecute.bind(kuzzle.funnel);
      kuzzle.funnel.processRequest.returns(Promise.resolve({result: 'updated'}));

      let callCount = 0;
      kuzzle.funnel.getRequestSlot = req => {
        if (callCount++ > 0) {
          req.setError(new ServiceUnavailableError('overloaded'));
          return false;
        }

        return true;
      };

      request.input.body = {
        documents: [
          {_id: 'documentId', body: {some: 'body'}},
          {_id: 'anotherDocumentId', body: {some: 'body'}}
        ]
      };

      return documentController.mReplace(request)
        .then(result => {
          should(result.total).be.eql(1, 'Only 1 document should have been created');
          should(request.status).be.eql(206);
          should(request.error).be.instanceof(PartialError);
        });
    });

    it('mReplace should throw an error if number of actions exceeds server configuration', () => {
      request.input.body = {
        documents: [
          {_id: 'documentId', body: {some: 'body'}},
          {_id: 'anotherDocumentId', body: {some: 'body'}}
        ]
      };
      request.input.action = 'mReplace';

      kuzzle.config.limits.documentsWriteCount = 1;

      return should(() => {
        documentController.mReplace(request);
      }).throw('document:mReplace Number of documents to update exceeds the server configured value (1)');
    });
  });

  describe('#createOrReplace', () => {
    it('should resolve to a valid response', () => {
      request.input.resource.index = '%test';
      request.input.resource.collection = 'test-collection';
      request.input.resource._id = 'test-document';
      request.input.body = {};

      return documentController.createOrReplace(request)
        .then(response => {
          try {
            should(kuzzle.validation.validationPromise).be.calledOnce();

            should(kuzzle.notifier.publish).be.calledOnce();
            should(kuzzle.notifier.publish).be.calledWith(request);

            should(engine.createOrReplace).be.calledOnce();
            should(engine.createOrReplace).be.calledWith(request);

            should(kuzzle.indexCache.add).be.calledOnce();
            should(kuzzle.indexCache.add).be.calledWith(request.input.resource.index, request.input.resource.collection);

            should(kuzzle.notifier.notifyDocumentReplace).be.calledOnce();
            should(kuzzle.notifier.notifyDocumentReplace).be.calledWith(request);

            sinon.assert.callOrder(
              engine.createOrReplace,
              kuzzle.indexCache.add,
              kuzzle.notifier.notifyDocumentReplace
            );

            should(response).be.instanceof(Object);
            should(response).match(foo);

            return Promise.resolve();
          }
          catch(error) {
            return Promise.reject(error);
          }
        });
    });

    it('should trigger a "create" notification if the document did not exist', () => {
      request.input.resource.index = '%test';
      request.input.resource.collection = 'test-collection';
      request.input.resource._id = 'test-document';
      request.input.body = {};

      engine.createOrReplace.returns(Promise.resolve(Object.assign({}, foo, {created: true})));

      return documentController.createOrReplace(request)
        .then(response => {
          try {
            should(kuzzle.validation.validationPromise).be.calledOnce();

            should(kuzzle.notifier.publish).be.calledOnce();
            should(kuzzle.notifier.publish).be.calledWith(request);

            should(engine.createOrReplace).be.calledOnce();

            should(kuzzle.notifier.notifyDocumentCreate).be.calledOnce();
            should(kuzzle.notifier.notifyDocumentCreate).be.calledWith(request);
            should(kuzzle.notifier.notifyDocumentReplace).have.callCount(0);

            should(response).be.instanceof(Object);
            should(response).match({foo: foo.foo, created: true});

            return Promise.resolve();
          }
          catch(error) {
            return Promise.reject(error);
          }
        });
    });
  });

  describe('#update', () => {
    it('should resolve to a valid response', () => {
      request.input.resource.index = '%test';
      request.input.resource.collection = 'test-collection';
      request.input.resource._id = 'document-id';
      request.input.body = {};

      return documentController.update(request)
        .then(response => {
          try {
            should(kuzzle.validation.validationPromise).be.calledOnce();

            should(engine.update).be.calledOnce();
            should(engine.update).be.calledWith(request);

            should(kuzzle.notifier.notifyDocumentUpdate).be.calledOnce();
            should(kuzzle.notifier.notifyDocumentUpdate).be.calledWith(request);

            sinon.assert.callOrder(
              engine.update,
              kuzzle.notifier.notifyDocumentUpdate
            );

            should(response).be.instanceof(Object);
            should(response).match(foo);

            return Promise.resolve();
          }
          catch(error) {
            return Promise.reject(error);
          }
        });
    });
  });

  describe('#replace', () => {
    it('should resolve to a valid response', () => {
      request.input.resource.index = '%test';
      request.input.resource.collection = 'test-collection';
      request.input.resource._id = 'document-id';
      request.input.body = {};

      return documentController.replace(request)
        .then(response => {
          try {
            should(kuzzle.validation.validationPromise).be.calledOnce();

            should(kuzzle.notifier.publish).be.calledOnce();
            should(kuzzle.notifier.publish).be.calledWith(request);

            should(engine.replace).be.calledOnce();
            should(engine.replace).be.calledWith(request);

            should(kuzzle.notifier.notifyDocumentReplace).be.calledOnce();
            should(kuzzle.notifier.notifyDocumentReplace).be.calledWith(request);

            sinon.assert.callOrder(
              engine.replace,
              kuzzle.notifier.notifyDocumentReplace
            );

            should(response).be.instanceof(Object);
            should(response).match(foo);

            return Promise.resolve();
          }
          catch(error) {
            return Promise.reject(error);
          }

        });
    });
  });

  describe('#delete', () => {
    it('should resolve to a valid response', () => {
      request.input.resource.index = '%test';
      request.input.resource.collection = 'test-collection';
      request.input.resource._id = 'document-id';

      return documentController.delete(request)
        .then(response => {
          try {
            should(kuzzle.notifier.publish).be.calledOnce();
            should(kuzzle.notifier.publish).be.calledWith(request);

            should(engine.delete).be.calledOnce();
            should(engine.delete).be.calledWith(request);

            should(kuzzle.notifier.notifyDocumentDelete).be.calledOnce();
            should(kuzzle.notifier.notifyDocumentDelete).be.calledWith(request);

            sinon.assert.callOrder(
              engine.delete,
              kuzzle.notifier.notifyDocumentDelete
            );

            should(response).be.instanceof(Object);
            should(response).match(foo);

            return Promise.resolve();
          }
          catch(error) {
            return Promise.reject(error);
          }
        });
    });
  });

  describe('#mDelete', () => {
    it('should fulfill with an object', () => {
      kuzzle.funnel.mExecute
        .onFirstCall().yields(null, new Request({
          _id: 'documentId'
        }))
        .onSecondCall().yields(null, new Request({
          _id: 'anotherDocumentId'
        }));

      request.input.body = {ids: ['documentId', 'anotherDocumentId']};

      return documentController.mDelete(request)
        .then(result => {
          should(result).match(['documentId', 'anotherDocumentId']);
        });
    });

    it('should set a partial error if one of the action fails', () => {
      kuzzle.funnel.mExecute
        .onFirstCall().yields(null, new Request({_id: 'documentId'}))
        .onSecondCall().yields(null, (() => {
          const req = new Request({_id: 'anotherDocumentId'});
          req.setError(new InternalError('some error'));
          return req;
        })());

      request.input.body = {ids: ['documentId', 'anotherDocumentId']};

      return documentController.mDelete(request)
        .then(result => {
          should(result).match(['documentId']);
          should(request.error).be.instanceOf(PartialError);
          should(request.status).be.eql(206);
        });
    });

    it('should throw an error if documents field is not an array', () => {
      request.input.body = {ids: 'not an array'};
      request.input.controller = 'document';
      request.input.action = 'mDelete';

      return should(() => {
        documentController.mDelete(request);
      }).throw('document:mDelete must specify the body attribute "ids" of type "array".');
    });

    it('should return a rejected promise if Kuzzle is overloaded', () => {
      kuzzle.funnel.mExecute = funnelController.mExecute.bind(kuzzle.funnel);
      kuzzle.funnel.processRequest = req => Promise.resolve(req);

      let callCount = 0;
      kuzzle.funnel.getRequestSlot = req => {
        if (callCount++ > 0) {
          req.setError(new ServiceUnavailableError('overloaded'));
          return false;
        }

        return true;
      };

      request.input.body = {ids: ['documentId', 'anotherDocumentId']};

      return documentController.mDelete(request)
        .then(result => {
          should(result.length).be.eql(1, 'Only 1 document should have been deleted');
          should(request.status).be.eql(206);
          should(request.error).be.instanceof(PartialError);
        });
    });

    it('mDelete should throw an error if number of actions exceeds server configuration', () => {
      request.input.body = {ids: ['documentId', 'anotherDocumentId']};
      request.input.action = 'mDelete';
      kuzzle.config.limits.documentsWriteCount = 1;

      return should(() => {
        documentController.mDelete(request);
      }).throw('document:mDelete Number of delete to perform exceeds the server configured value (1)');
    });
  });

  describe('#deleteByQuery', () => {
    it('should resolve to a valid response', () => {
      request.input.resource.index = '%test';
      request.input.resource.collection = 'test-collection';
      request.input.body = {query: {some: 'query'}};

      return documentController.deleteByQuery(request)
        .then(response => {
          try {

            should(engine.deleteByQuery).be.calledOnce();
            should(engine.deleteByQuery).be.calledWith(request);

            should(kuzzle.notifier.notifyDocumentDelete).be.calledOnce();
            should(kuzzle.notifier.notifyDocumentDelete).be.calledWith(request, 'responseIds');

            sinon.assert.callOrder(
              engine.deleteByQuery,
              kuzzle.notifier.notifyDocumentDelete
            );

            should(response).be.instanceof(Object);
            should(response).match(foo);

            return Promise.resolve();
          }
          catch(error) {
            return Promise.reject(error);
          }
        });
    });
  });

  describe('#validate', () => {
    it('should send the right response when the given document satisfy the specifications', () => {
      var expected = {
        errorMessages: {},
        validation: true
      };

      request.input.resource.index = '%test';
      request.input.resource.collection = 'test-collection';
      request.input.resource._id = 'document-id';
      request.input.body = {};

      kuzzle.validation = {
        validationPromise: sinon.stub().returns(Promise.resolve(expected))
      };

      return documentController.validate(request)
        .then(response => {
          try {
            should(kuzzle.validation.validationPromise).be.calledOnce();
            should(response).be.instanceof(Object);
            should(response).match(expected);

            return Promise.resolve();
          }
          catch(error) {
            return Promise.reject(error);
          }
        });
    });

    it('should send the right response when the given document do not satisfy the specifications', () => {
      var expected = {
        errorMessages: {
          fieldScope: {
            children: {
              myField: {
                messages: [
                  'The field must be an integer.'
                ]
              }
            }
          }
        },
        valid: false
      };

      request.input.resource.index = '%test';
      request.input.resource.collection = 'test-collection';
      request.input.resource._id = 'document-id';
      request.input.body = {};

      kuzzle.validation.validationPromise = sinon.stub().returns(Promise.resolve(expected));

      return documentController.validate(request)
        .then(response => {
          try {
            should(kuzzle.validation.validationPromise).be.calledOnce();
            should(response).be.instanceof(Object);
            should(response).match(expected);

            return Promise.resolve();
          }
          catch(error) {
            return Promise.reject(error);
          }
        });
    });
  });
});<|MERGE_RESOLUTION|>--- conflicted
+++ resolved
@@ -26,12 +26,8 @@
     kuzzle = new KuzzleMock();
     engine = kuzzle.services.list.storageEngine;
     documentController = new DocumentController(kuzzle);
-<<<<<<< HEAD
-    request = new Request({controller: 'document', index: '%test', collection: 'unit-test-documentController'});
-=======
     funnelController = new FunnelController(kuzzle);
-    request = new Request({index: '%test', collection: 'unit-test-documentController'});
->>>>>>> bded6424
+    request = new Request({controller: 'document',index: '%test', collection: 'unit-test-documentController'});
   });
 
   afterEach(() => {
