--- conflicted
+++ resolved
@@ -25,33 +25,21 @@
       });
   });
 
-  it('should invalidate a request without body', function (done) {
+  it('should reject an empty request', function (done) {
     var requestObject = new RequestObject({});
     delete requestObject.data.body;
 
-<<<<<<< HEAD
     should(requestObject.isValid()).be.rejected();
     should(kuzzle.funnel.write.create(requestObject)).be.rejected();
     should(kuzzle.funnel.write.createOrUpdate(requestObject)).be.rejected();
     should(kuzzle.funnel.write.update(requestObject)).be.rejected();
     done();
   });
-=======
-    return should(kuzzle.funnel.write.create(requestObject)).be.rejected()
-      .then(function () {
-        return should(kuzzle.funnel.write.update(requestObject)).be.rejected();
-      })
-      .then(function () {
-        return should(kuzzle.funnel.write.createOrUpdate(requestObject)).be.rejected();
-      })
-      .then(function () {
-        return should(kuzzle.funnel.write.publish(requestObject)).be.rejected();
-      });
-  });
 
   describe('#create', function () {
     it('should emit a hook on a create data query', function (done) {
-      var requestObject = new RequestObject({body: {foo: 'bar'}}, {}, 'unit-test');
+      var
+        requestObject = new RequestObject({index: 'test', body: {foo: 'bar'}, persist: false}, {}, 'unit-test');
 
       this.timeout(50);
 
@@ -64,7 +52,6 @@
           done(e);
         }
       });
->>>>>>> 77d83887
 
       kuzzle.funnel.write.create(requestObject)
         .catch(function (error) {
@@ -74,7 +61,7 @@
 
     it('should not send notifications right away when creating persistent messages', function (done) {
       var
-        requestObject = new RequestObject({body: {foo: 'bar'}, persist: true}, {}, 'unit-test'),
+        requestObject = new RequestObject({index: 'test', body: {foo: 'bar'}, persist: true}, {}, 'unit-test'),
         created;
 
       kuzzle.notifier.notify = function () {
@@ -94,7 +81,7 @@
     it('should send notifications when publishing messages', function (done) {
       var
         mockupRooms = ['foo', 'bar'],
-        requestObject = new RequestObject({body: {foo: 'bar'}}, {}, 'unit-test');
+        requestObject = new RequestObject({index: 'test', body: {foo: 'bar'}}, {}, 'unit-test');
 
       this.timeout(50);
 
@@ -125,35 +112,9 @@
     });
   });
 
-<<<<<<< HEAD
-  it('should emit a data:create hook on a create data query', function (done) {
-    var requestObject = new RequestObject({body: {foo: 'bar'}}, {}, 'unit-test');
-
-    this.timeout(50);
-
-    kuzzle.once('data:create', function (obj) {
-      try {
-        should(obj).be.exactly(requestObject);
-        done();
-      }
-      catch (e) {
-        done(e);
-      }
-    });
-
-    kuzzle.funnel.write.create(requestObject)
-      .catch(function (error) {
-        done(error);
-      });
-  });
-
-  it('should emit a hook on a createOrUpdate query', function (done) {
-    var requestObject = new RequestObject({body: {foo: 'bar'}}, {}, 'unit-test');
-=======
   describe('#createOrUpdate', function () {
     it('should emit a hook on a createOrUpdate query', function (done) {
       var requestObject = new RequestObject({body: {foo: 'bar'}}, {}, 'unit-test');
->>>>>>> 77d83887
 
       this.timeout(50);
 
@@ -242,6 +203,7 @@
         });
     });
   });
+
 
   describe('#createCollection', function () {
     it('should trigger a hook on a createCollection call', function (done) {
