--- conflicted
+++ resolved
@@ -380,7 +380,7 @@
       this.timeout(50);
       sandbox.stub(kuzzle.workerListener, 'add').resolves({});
 
-      kuzzle.once('data:beforeDeleteIndex', function (obj) {
+      kuzzle.once('data:deleteIndex', function (obj) {
         try {
           should(obj).be.exactly(requestObject);
           done();
@@ -466,13 +466,7 @@
     });
 
     it('should trigger a plugin hook', function (done) {
-<<<<<<< HEAD
-      sandbox.stub(kuzzle.workerListener, 'add').resolves({});
-
-      kuzzle.once('data:refreshIndex', o => {
-=======
       kuzzle.once('data:beforeRefreshIndex', o => {
->>>>>>> 849a4220
         should(o).be.exactly(requestObject);
         done();
       });
