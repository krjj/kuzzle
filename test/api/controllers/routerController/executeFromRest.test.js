--- conflicted
+++ resolved
@@ -7,12 +7,8 @@
   should = require('should'),
   winston = require('winston'),
   params = require('rc')('kuzzle'),
-<<<<<<< HEAD
+  q = require('q'),
   kuzzle = require.main.require('lib'),
-=======
-  q = require('q'),
-  Kuzzle = require.main.require('lib/api/Kuzzle'),
->>>>>>> 38507cda
   rewire = require('rewire'),
   RouterController = rewire('../../../../lib/api/controllers/routerController'),
   RequestObject = require.main.require('lib/api/core/models/requestObject'),
@@ -54,14 +50,11 @@
         else {
           deferred.reject(new Error('rejected'));
         }
-
         return deferred.promise;
       },
       mockupRouterListener = {
         listener: {
-          add: function () {
-            return true;
-          }
+          add: function () { return true; }
         }
       };
 
