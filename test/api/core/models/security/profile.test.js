--- conflicted
+++ resolved
@@ -42,12 +42,13 @@
 
   it('should allow the action if one of the roles allows it', () => {
     var
-      anotherContext = {connection: null, user: null},
       profile = new Profile(),
       roles = {
         disallowAllRole: new Role(),
         allowActionRole: new Role()
       };
+
+    context = {connection: null, user: null};
 
     roles.disallowAllRole._id = 'disallowAllRole';
     roles.disallowAllRole.controllers = {
@@ -77,7 +78,6 @@
       return q(result);
     });
 
-<<<<<<< HEAD
     return profile.isActionAllowed(requestObject, context, kuzzle)
       .then(isAllowed => {
         should(isAllowed).be.false();
@@ -85,14 +85,6 @@
         profile.roles.push('allowActionRole');
         profile._roles = null;
         return profile.isActionAllowed(requestObject, context, kuzzle);
-=======
-    return profile.isActionAllowed(requestObject, anotherContext)
-      .then(isAllowed => {
-        should(isAllowed).be.false();
-
-        profile.roles.push(allowActionRole);
-        return profile.isActionAllowed(requestObject, anotherContext);
->>>>>>> 9ebb6378
       })
       .then(isAllowed => {
         should(isAllowed).be.true();
@@ -102,7 +94,7 @@
           {index: 'index2', collections: ['collection1']},
           {index: 'index3', collections: ['collection1', 'collection2']}
         ];
-        return profile.isActionAllowed(requestObject, anotherContext);
+        return profile.isActionAllowed(requestObject, context);
       })
       .then(isAllowed => should(isAllowed).be.false());
   });
