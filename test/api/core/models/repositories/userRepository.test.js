var
  q = require('q'),
  should = require('should'),
  params = require('rc')('kuzzle'),
  kuzzle = {
    repositories: {},
    services: {
      list: {}
    },
    config: require.main.require('lib/config')(params)
  },
  InternalError = require.main.require('lib/api/core/errors/internalError'),
  NotFoundError = require.main.require('lib/api/core/errors/notFoundError'),
  ResponseObject = require.main.require('lib/api/core/models/responseObject'),
  Profile = require.main.require('lib/api/core/models/security/profile'),
  User = require.main.require('lib/api/core/models/security/user'),
  Repository = require.main.require('lib/api/core/models/repositories/repository'),
  UserRepository = require.main.require('lib/api/core/models/repositories/userRepository')(kuzzle),
  userRepository,
  userInvalidProfile;

before(function (done) {
  var
    clearPassword = 'azerty',
    encryptedPassword = '5c4ec74fd64bb57c05b4948f3a7e9c7d450f069a',
    mockCacheEngine,
    mockReadEngine,
    mockWriteLayer,
    mockProfileRepository,
    userInCache,
    userInDB,
    forwardedResult;

  mockCacheEngine = {
    get: function (key) {
      if (key === userRepository.index + '/' + userRepository.collection + '/userInCache') {
        return q(JSON.stringify(userInCache));
      }
      return q(null);
    },
    volatileSet: function (key, value, ttl) { forwardedResult = {key: key, value: JSON.parse(value), ttl: ttl }; return q('OK'); },
    expire: function (key, ttl) { forwardedResult = {key: key, ttl: ttl}; return q('OK'); }
  };
  mockReadEngine = {
    get: function (requestObject) {
      if (requestObject.data._id === 'userInDB') {
        return q(new ResponseObject(requestObject, userInDB));
      }

      return q(new NotFoundError('User not found in db'));
    }
  };
  mockWriteLayer = {
<<<<<<< HEAD
    execute: requestObject => { }
=======
    execute: requestObject => { return q({}); }
>>>>>>> e4119a00
  };
  mockProfileRepository = {
    loadProfile: function (profileKey) {
      if (profileKey === 'notfound') {
        return q(null);
      }
      var profile = new Profile();
      profile._id = profileKey;
      return q(profile);
    }
  };
  userInCache = {
    _id: 'userInCache',
    name: 'Johnny Cash',
    profile: 'userincacheprofile',
    password: encryptedPassword
  };
  userInDB = {
    _id: 'userInDB',
    name: 'Debbie Jones',
    profile: 'userindbprofile'
  };
  userInvalidProfile = {
    _id: 'userInvalidProfile',
    profile: 'notfound'
  };

  userRepository = new UserRepository();
  userRepository.cacheEngine = mockCacheEngine;
  userRepository.readEngine = mockReadEngine;
  userRepository.writeLayer = mockWriteLayer;

  kuzzle.repositories = {};
  kuzzle.repositories.profile = mockProfileRepository;

  done();
});

describe('Test: repositories/userRepository', function () {
  describe('#constructor', () => {
    it('should take into account the options given', () => {
      var repository = new UserRepository({ ttl: 1000 });

      should(repository.ttl).be.exactly(1000);
    });
  });

  describe('#anonymous', function () {
    it('should return a valid anonymous user', function (done) {
      userRepository.anonymous()
        .then(function (user) {
          assertIsAnonymous(user);
          done();
        })
        .catch(function (error) {
          done(error);
        });
    });
  });

  describe('#admin', function () {
    it('should return the admin user', function (done) {
      userRepository.admin()
        .then(function (user) {
          should(user).be.an.instanceOf(User);
          should(user._id).be.exactly('admin');
          should(user.name).be.exactly('Administrator');
          should(user.profile).be.an.instanceOf(Profile);
          should(user.profile._id).be.exactly('admin');

          done();
        })
        .catch(function (error) {
          done(error);
        });
    });
  });

  describe('#hydrate', function () {
    it('should return the given user if the given data is not a valid object', function (done) {
      var
        u = new User();

      q.all([
        userRepository.hydrate(u, null),
        userRepository.hydrate(u),
        userRepository.hydrate(u, 'a scalar')
      ])
        .then(function (results) {
          results.forEach(function (user) {
            should(user).be.exactly(u);
          });
          done();
        });
    });

    it('should return the anonymous user if no _id is set', done => {
      var user = new User();
      user.profile = new Profile();
      user.profile._id = 'a profile';

      userRepository.hydrate(user, {})
        .then(result => {
          assertIsAnonymous(result);
          done();
        })
        .catch(err => { done(err); });
    });

    it('should reject the promise if an error is thrown by the prototype hydrate call', () => {
      var
        protoHydrate = Repository.prototype.hydrate,
        user = new User();

      Repository.prototype.hydrate = () => {
        return q.reject(new InternalError('Error'));
      };

      return should(userRepository.hydrate(user, {})
        .catch(err => {
          Repository.prototype.hydrate = protoHydrate;

          return q.reject(err);
        })).be.rejectedWith(InternalError);
    });

    it('should reject the promise if the profile cannot be found', () => {
      var user = new User();

      return should(userRepository.hydrate(user, userInvalidProfile))
        .be.rejectedWith(InternalError);
    });
  });

  describe('#load', function () {
    it('should return the anonymous user when the anonymous or -1 id is given', done => {
      q.all([
        userRepository.load(-1),
        userRepository.load('anonymous')
      ])
        .then(users => {
          users.every(user => { assertIsAnonymous(user); });

          done();
        })
        .catch(error => { done(error); });
    });

    it('should return the admin user when the admin id is given', done => {
      userRepository.load('admin')
        .then(user => {
          should(user).be.an.instanceOf(User);
          should(user._id).be.exactly('admin');

          done();
        })
        .catch(error => { done(error); });
    });
  });

  /*describe('#loadFromToken', function () {
    it('should reject the promise if the jwt is invalid', function () {
      return should(userRepository.loadFromToken('invalidToken')).be.rejectedWith(UnauthorizedError, {details: {subCode: UnauthorizedError.prototype.subCodes.JsonWebTokenError, description: 'jwt malformed'}});
    });

    it('should load the anonymous user if the uuid is not known', function (done) {
      var
        token;

      token = jwt.sign({_id: -99999}, params.jsonWebToken.secret, {algorithm: params.jsonWebToken.algorithm});

      userRepository.loadFromToken(token)
        .then(function (user) {
          assertIsAnonymous(user);
          done();
        })
        .catch(function (error) {
          done(error);
        });
    });

    it('shoud reject the promise if the jwt is expired', function (done) {
      var token = jwt.sign({_id: -1}, params.jsonWebToken.secret, {algorithm: params.jsonWebToken.algorithm, expiresIn: 1});

      setTimeout(function () {
        should(userRepository.loadFromToken(token)).be.rejectedWith(UnauthorizedError, {details: {subCode: UnauthorizedError.prototype.subCodes.TokenExpired}});
        done();
      }, 1001);
    });

    it('should reject the promise if an error occurred while fetching the user from the cache', () => {
      var token = jwt.sign({_id: 'auser'}, params.jsonWebToken.secret, {algorithm: params.jsonWebToken.algorithm});

      userRepository.loadFromCache = () => {
        return q.reject(new InternalError('Error'));
      };

      return should(userRepository.loadFromToken(token)
        .catch(err => {
          delete userRepository.loadFromCache;

          return q.reject(err);
        })).be.rejectedWith(InternalError);
    });

    it('should reject the promise if an error occurred while fetching the user from the database', () => {
      var token = jwt.sign({_id: 'auser'}, params.jsonWebToken.secret, {algorithm: params.jsonWebToken.algorithm});

      userRepository.loadOneFromDatabase = () => {
        return q.reject(new InternalError('Error'));
      };
      return should(userRepository.loadFromToken(token)
        .catch(err => {
          delete userRepository.loadOneFromDatabase;

          return q.reject(err);
        })).be.rejectedWith(InternalError);
    });

    it('should reject the promise if an untrapped error is raised', () => {
      var token = jwt.sign({_id: 'admin'}, params.jsonWebToken.secret, {algorithm: params.jsonWebToken.algorithm});

      userRepository.admin = () => {
        throw new InternalError('Uncaught error');
      };
      should(userRepository.loadFromToken(token)
        .catch(err => {
          delete userRepository.admin;

          return q.reject(err);
        })).be.rejectedWith(InternalError, {details: {message: 'Uncaught error'}});
    });

    it('should load the admin user if the user id is "admin"', function (done) {
      var token = jwt.sign({_id: 'admin'}, params.jsonWebToken.secret, {algorithm: params.jsonWebToken.algorithm});

      userRepository.loadFromToken(token)
        .then(function (user) {
          should(user).be.an.instanceOf(User);
          should(user._id).be.exactly('admin');
          should(user.name).be.exactly('Administrator');
          should(user.profile).be.an.instanceOf(Profile);
          should(user.profile._id).be.exactly('admin');

          done();
        })
        .catch(function (error) {
          done(error);
        });
    });

    it('should load the user from cache', function (done) {
      var token = jwt.sign({_id: 'userInCache'}, params.jsonWebToken.secret, {algorithm: params.jsonWebToken.algorithm});

      userRepository.loadFromToken(token)
        .then(function (user) {
          should(user._id).be.exactly('userInCache');
          should(user.name).be.exactly('Johnny Cash');
          should(user.profile).be.an.instanceOf(Profile);
          should(user.profile._id).be.exactly('userincacheprofile');

          done();
        })
        .catch(function (error) {
          done(error);
        });
    });

    it('should load the user from db', function (done) {
      var token = jwt.sign({_id: 'userInDB'}, params.jsonWebToken.secret, {algorithm: params.jsonWebToken.algorithm});

      userRepository.loadFromToken(token)
        .then(function (user) {
          should(user._id).be.exactly('userInDB');
          should(user.name).be.exactly('Debbie Jones');
          should(user.profile).be.an.instanceOf(Profile);
          should(user.profile._id).be.exactly('userindbprofile');

          done();
        })
        .catch(function (error) {
          done(error);
        });
    });
  });

  describe('#generateToken', function () {
    it('should reject the promise if the username is null', function () {
      return should(userRepository.generateToken(null)).be.rejectedWith(InternalError);
    });

    it('should reject the promise if an error occurred while generating the token', () => {

      kuzzle.config.jsonWebToken.algorithm = 'fake JWT ALgorithm';

      return should(userRepository.generateToken('userInCache')
        .catch(err => {
          kuzzle.config.jsonWebToken.algorithm = params.jsonWebToken.algorithm;

          return q.reject(err);
        })).be.rejectedWith(InternalError);
    });

    it('should resolve to the good jwt token for a given username', function (done) {
      var
        checkToken;

      checkToken = jwt.sign({_id: 'userInCache'}, params.jsonWebToken.secret, {algorithm: params.jsonWebToken.algorithm, expiresIn: params.jsonWebToken.expiresIn});

      userRepository.generateToken('userInCache')
        .then(function (token) {
          should(token).be.exactly(checkToken);

          done();
        })
        .catch(function (error) {
          done(error);
        });
    });

  });
  */

  describe('#load', function () {
    it('should resolve to user if good credentials are given', function (done) {
      userRepository.load('userInCache')
        .then(function (user) {
          should(user._id).be.exactly('userInCache');
          should(user.name).be.exactly('Johnny Cash');
          should(user.profile).be.an.instanceOf(Profile);
          should(user.profile._id).be.exactly('userincacheprofile');

          done();
        })
        .catch(function (error) {
          done(error);
        });
    });

    it('should resolve to "null" if username is not found', function (done) {
      userRepository.load('unknownUser')
        .then(function (user) {
          should(user).be.null();
          done();
        })
        .catch(function (error) {
          done(error);
        });
    });

    /*it('should resolve to "null" if bad password is given', function (done) {
      userRepository.loadByUsername('userInCache')
        .then(function (user) {
          should(user).be.null();
          done();
        })
        .catch(function (error) {
          done(error);
        });
    });*/

    it('should reject the promise if an error occurred while fetching the user', () => {

      userRepository.load = () => {
        return q.reject(new InternalError('Error'));
      };

      return should(userRepository.load('userInCache')
        .catch(err => {
          delete userRepository.load;

          return q.reject(err);
        })).be.rejectedWith(InternalError);
    });
  });

  describe('#serializeToCache', function () {
    it('should return a valid plain object', function (done) {
      userRepository.anonymous()
        .then(function (user) {
          var result = userRepository.serializeToCache(user);

          should(result).not.be.an.instanceOf(User);
          should(result).be.an.Object();
          should(result._id).be.exactly(-1);
          should(result.profile).be.a.String();
          should(result.profile).be.exactly('anonymous');

          done();
        })
        .catch(function (error) {
          done(error);
        });
    });
  });

  describe('#persist', () => {
    it('should compute a user id if not set', () => {
      var user = new User();
      user.name = 'John Doe';
      user.profile = new Profile();
      user.profile._id = 'a profile';

      userRepository.persist(user);

      should(user._id).not.be.empty();
      should(user._id).match(/^[0-9a-f]{8}-[0-9a-f]{4}-4[0-9a-f]{3}-[89ab][0-9a-f]{3}-[0-9a-f]{12}$/);

    });
  });

});

function assertIsAnonymous (user) {
  should(user._id).be.exactly(-1);
  should(user.name).be.exactly('Anonymous');
  should(user.profile).be.an.instanceOf(Profile);
  should(user.profile._id).be.exactly('anonymous');
}<|MERGE_RESOLUTION|>--- conflicted
+++ resolved
@@ -51,18 +51,14 @@
     }
   };
   mockWriteLayer = {
-<<<<<<< HEAD
-    execute: requestObject => { }
-=======
     execute: requestObject => { return q({}); }
->>>>>>> e4119a00
   };
   mockProfileRepository = {
     loadProfile: function (profileKey) {
+      var profile = new Profile();
       if (profileKey === 'notfound') {
         return q(null);
       }
-      var profile = new Profile();
       profile._id = profileKey;
       return q(profile);
     }
