/**
 * This component initializes
 */
var
  should = require('should'),
  Kuzzle = require.main.require('lib/api/kuzzle'),
  sandbox = require('sinon').sandbox.create(),
  EntryPoints = require.main.require('lib/api/core/entryPoints'),
  KuzzleProxy = require.main.require('lib/api/core/entryPoints/kuzzleProxy');

describe('Test: core/entryPoints', () => {
  afterEach(() => {
    sandbox.restore();
  });

  it('should create instance of proxy server on creation', () => {
    var
      kuzzle = new Kuzzle(),
      entryPoints = new EntryPoints(kuzzle);

    should(entryPoints).be.an.Object();
    should(entryPoints.proxy).be.instanceOf(KuzzleProxy);
  });

  it('should call init of each entry points', () => {
    var
      kuzzle = new Kuzzle(),
<<<<<<< HEAD
      entryPoints = new EntryPoints(kuzzle, {httpPort: httpPort}),
      spyProxy = sandbox.stub(entryPoints.proxy, 'init'),
      spyHttp = sandbox.stub(entryPoints.http, 'init').returns(Promise.resolve());


    return entryPoints.init()
      .then(() => {
        should(spyProxy.callCount).be.eql(1);
        should(spyHttp.callCount).be.eql(1);
      });
=======
      entryPoints = new EntryPoints(kuzzle),
      spyProxy = sandbox.stub(entryPoints.proxy, 'init');
>>>>>>> b556956c

    entryPoints.init();
    should(spyProxy.called).be.true();
  });
});<|MERGE_RESOLUTION|>--- conflicted
+++ resolved
@@ -25,21 +25,8 @@
   it('should call init of each entry points', () => {
     var
       kuzzle = new Kuzzle(),
-<<<<<<< HEAD
-      entryPoints = new EntryPoints(kuzzle, {httpPort: httpPort}),
-      spyProxy = sandbox.stub(entryPoints.proxy, 'init'),
-      spyHttp = sandbox.stub(entryPoints.http, 'init').returns(Promise.resolve());
-
-
-    return entryPoints.init()
-      .then(() => {
-        should(spyProxy.callCount).be.eql(1);
-        should(spyHttp.callCount).be.eql(1);
-      });
-=======
       entryPoints = new EntryPoints(kuzzle),
       spyProxy = sandbox.stub(entryPoints.proxy, 'init');
->>>>>>> b556956c
 
     entryPoints.init();
     should(spyProxy.called).be.true();
