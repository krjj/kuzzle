var
  should = require('should'),
  q = require('q'),
  sinon = require('sinon'),
  RequestObject = require.main.require('lib/api/core/models/requestObject'),
  params = require('rc')('kuzzle'),
  Kuzzle = require.main.require('lib/api/Kuzzle');

require('sinon-as-promised')(q.Promise);

describe('Test: hotelClerk.listSubscription', function () {
  var
    kuzzle,
    connection = {id: 'connectionid'},
    context,
    roomName = 'roomName',
    index = '%test',
    collection = 'user';

  beforeEach(() => {
    kuzzle = new Kuzzle();

    return kuzzle.start(params, {dummy: true})
      .then(() => {
        context = {
          connection: connection,
          token: {
            user: {
              profile: {}
            }
          }
        };
      });
  });

  it('should return an empty object if there is no room', function () {
    return kuzzle.hotelClerk.listSubscriptions(context)
      .then(response => {
        should(response).be.empty().Object();
      });
  });

  it('should return a correct list according to subscribe on filter', function () {
    context.token.user.profile.isActionAllowed = sinon.stub().resolves(true);
    kuzzle.hotelClerk.rooms[roomName] = {index, collection, roomId: 'foobar', customers: ['foo']};

    return kuzzle.hotelClerk.listSubscriptions(context)
      .then(response => {
        should(response).have.property(index);
        should(response[index]).have.property(collection);
        should(response[index][collection]).not.have.property('totalGlobals');
        should(response[index][collection]).have.property(roomName);
        should(response[index][collection][roomName]).be.equal(1);
      });
  });

  it('should return a correct list according to subscribe on filter and user right', function () {
    kuzzle.hotelClerk.rooms = {
      'foo': {
        index, collection: 'foo', roomId: 'foo', customers: ['foo']
      },
      'bar': {
        index, collection: 'bar', roomId: 'bar', customers: ['bar']
      },
      'foobar': {
        index, collection: 'foo', roomId: 'foobar', customers: ['foo', 'bar']
      }
    };

<<<<<<< HEAD
    return kuzzle.hotelClerk.addSubscription(requestObjectUser, context)
      .then(() => kuzzle.hotelClerk.addSubscription(requestObjectFoo, context))
      .then(() => {
        // Mock user can access only on user collection
        context.token.user.profile.roles[0].restrictedTo = [{index: index, collections: [collection]}];
=======
    context.token.user.profile.isActionAllowed = sinon.stub().resolves(true);
    context.token.user.profile.isActionAllowed.onSecondCall().resolves(false);
>>>>>>> 48b127af

    return kuzzle.hotelClerk.listSubscriptions(context)
      .then(response => {
        // user -> collection
        should(response).have.property(index);
        should(response[index]).have.property('foo');
        should(response[index].foo).have.property('foo');
        should(response[index].foo).have.property('foobar');
        should(response[index].foo.foo).be.equal(1);
        should(response[index].foo.foobar).be.equal(2);

        // should not return the collection bar
        should(response[index]).not.have.property('bar');
     });
  });
});<|MERGE_RESOLUTION|>--- conflicted
+++ resolved
@@ -67,16 +67,8 @@
       }
     };
 
-<<<<<<< HEAD
-    return kuzzle.hotelClerk.addSubscription(requestObjectUser, context)
-      .then(() => kuzzle.hotelClerk.addSubscription(requestObjectFoo, context))
-      .then(() => {
-        // Mock user can access only on user collection
-        context.token.user.profile.roles[0].restrictedTo = [{index: index, collections: [collection]}];
-=======
     context.token.user.profile.isActionAllowed = sinon.stub().resolves(true);
     context.token.user.profile.isActionAllowed.onSecondCall().resolves(false);
->>>>>>> 48b127af
 
     return kuzzle.hotelClerk.listSubscriptions(context)
       .then(response => {
