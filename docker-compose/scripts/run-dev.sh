--- conflicted
+++ resolved
@@ -23,11 +23,7 @@
 
 echo "Starting Kuzzle..."
 
-<<<<<<< HEAD
-pm2 start /config/pm2-dev.json
-=======
-node bin/kuzzle install && pm2 start /config/pm2-dev.json --silent
->>>>>>> 58d8fcce
+pm2 start /config/pm2-dev.json --silent
 
 nohup node-inspector --web-port=8080 --debug-port=7000 > /dev/null 2>&1&
 pm2 sendSignal -s SIGUSR1 KuzzleServer
