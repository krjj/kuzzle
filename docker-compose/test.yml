version: '2'

services:
  proxy:
    image: kuzzleio/proxy
    ports:
      - "7511-7513:7511-7513"

  kuzzle:
    image: kuzzleio/dev
    command: sh -c 'chmod 755 /run.sh && /run.sh'
    volumes:
      - "..:/var/app"
      - "./scripts/run-test.sh:/run.sh"
      - "./config/pm2.json:/config/pm2.json"
    depends_on:
      - proxy
      - redis
      - elasticsearch
    environment:
      - kuzzle_services__db__host=elasticsearch
      - kuzzle_services__internalCache__node__host=redis
      - kuzzle_services__memoryStorage__node__host=redis
      - kuzzle_services__proxyBroker__host=proxy
<<<<<<< HEAD
=======
      - NODE_ENV=development
      - FEATURE_COVERAGE=1
>>>>>>> cc1cf3f0
      # Travis env var must be propagated into the container
      - TRAVIS
      - TRAVIS_COMMIT
      - TRAVIS_JOB_NUMBER
      - TRAVIS_BRANCH
      - TRAVIS_JOB_ID
      - TRAVIS_PULL_REQUEST
      - TRAVIS_REPO_SLUG

  redis:
    image: redis:3.2

  elasticsearch:
    image: elasticsearch:5.0<|MERGE_RESOLUTION|>--- conflicted
+++ resolved
@@ -22,11 +22,7 @@
       - kuzzle_services__internalCache__node__host=redis
       - kuzzle_services__memoryStorage__node__host=redis
       - kuzzle_services__proxyBroker__host=proxy
-<<<<<<< HEAD
-=======
       - NODE_ENV=development
-      - FEATURE_COVERAGE=1
->>>>>>> cc1cf3f0
       # Travis env var must be propagated into the container
       - TRAVIS
       - TRAVIS_COMMIT
