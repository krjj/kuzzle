--- conflicted
+++ resolved
@@ -3,13 +3,8 @@
     "name"         : "KuzzleServer",
     "script"       : "bin/kuzzle",
     "args"         : ["start"],
-<<<<<<< HEAD
     "watch"        : ["lib/**/*.js", "default.config.js", "plugins/enabled/**/**.js"],
-    "node_args"    : "--inspect"
-=======
-    "watch"        : ["lib/**/*.js", "default.config.js", "plugins/enabled/**.js"],
     "node_args"    : "--inspect",
     "kill_timeout" : 15000
->>>>>>> 75e2b61a
   }]
 }