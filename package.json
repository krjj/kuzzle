{
  "name": "kuzzle",
  "author": "The Kuzzle Team <support@kuzzle.io>",
  "version": "1.2.9",
  "description": "Kuzzle is an open-source solution that handles all the data management through a secured API, with a large choice of protocols.",
  "main": "./lib/index.js",
  "bin": {
    "kuzzle": "./bin/kuzzle"
  },
  "scripts": {
    "test": "npm run --silent lint && npm run unit-testing && npm run functional-testing",
    "unit-testing": "nyc --reporter=text-summary --reporter=lcov mocha",
    "functional-testing": "bash features/run.sh",
    "cucumber": "cucumber.js --fail-fast",
    "codecov": "codecov",
    "lint": "eslint --max-warnings=0 ./lib ./bin ./test ./features"
  },
  "directories": {
    "lib": "lib"
  },
  "dependencies": {
    "async": "^2.6.0",
    "bluebird": "^3.5.0",
    "bufferutil": "^3.0.3",
    "busboy": "^0.2.14",
    "bytes": "^3.0.0",
    "cli-color": "^1.2.0",
    "commander": "^2.14.1",
    "debug": "^3.1.0",
    "denque": "^1.2.3",
    "dumpme": "^1.0.1",
    "easy-circular-list": "^1.0.13",
    "elasticsearch": "^14.1.0",
    "eventemitter2": "^5.0.1",
    "fs-extra": "^5.0.0",
    "glob": "^7.1.2",
    "highwayhash": "^2.3.0",
    "ioredis": "^3.2.2",
    "json-stable-stringify": "1.0.1",
    "json2yaml": "^1.1.0",
<<<<<<< HEAD
    "jsonwebtoken": "^7.4.3",
    "koncorde": "^1.1.5",
=======
    "jsonwebtoken": "^8.2.0",
    "koncorde": "^1.1.3",
>>>>>>> bb551664
    "kuzzle-common-objects": "^3.0.7",
    "lodash": "4.17.5",
    "moment": "^2.21.0",
    "ms": "^2.0.0",
    "passport": "^0.4.0",
    "pm2": "^2.10.1",
    "rc": "1.2.5",
    "readline-sync": "^1.4.9",
    "semver": "^5.3.0",
    "socket.io": "^2.0.4",
    "sorted-array": "^2.0.2",
    "triple-beam": "^1.1.0",
    "uuid": "^3.1.0",
    "uws": "^9.14.0",
    "validator": "^9.4.1",
    "winston": "^2.4.0",
    "winston-elasticsearch": "^0.5.7",
    "winston-syslog": "^2.0.0",
    "winston-transport": "^3.0.1"
  },
  "repository": {
    "type": "git",
    "url": "git://github.com/kuzzleio/kuzzle.git"
  },
  "devDependencies": {
    "codecov": "3.0.0",
    "cucumber": "^4.0.0",
    "eslint": "^4.18.2",
    "mocha": "5.0.4",
    "mock-require": "^3.0.1",
    "nyc": "^11.5.0",
    "request": "^2.83.0",
    "request-promise": "^4.2.2",
    "rewire": "3.0.2",
    "should": "13.2.1",
    "should-sinon": "0.0.6",
    "sinon": "^4.4.2",
    "socket.io-client": "^2.0.4"
  },
  "engines": {
    "node": ">= 6.11.2"
  },
  "license": "Apache-2.0"
}<|MERGE_RESOLUTION|>--- conflicted
+++ resolved
@@ -38,13 +38,8 @@
     "ioredis": "^3.2.2",
     "json-stable-stringify": "1.0.1",
     "json2yaml": "^1.1.0",
-<<<<<<< HEAD
-    "jsonwebtoken": "^7.4.3",
-    "koncorde": "^1.1.5",
-=======
     "jsonwebtoken": "^8.2.0",
     "koncorde": "^1.1.3",
->>>>>>> bb551664
     "kuzzle-common-objects": "^3.0.7",
     "lodash": "4.17.5",
     "moment": "^2.21.0",
