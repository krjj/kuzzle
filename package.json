--- conflicted
+++ resolved
@@ -30,11 +30,7 @@
     "denque": "^1.2.3",
     "dumpme": "^1.0.1",
     "easy-circular-list": "^1.0.13",
-<<<<<<< HEAD
-    "elasticsearch": "^14.2.1",
-=======
     "elasticsearch": "^14.2.2",
->>>>>>> 39fe66f4
     "eventemitter2": "^5.0.1",
     "fs-extra": "^5.0.0",
     "glob": "^7.1.2",
@@ -46,16 +42,6 @@
     "koncorde": "^1.1.5",
     "kuzzle-common-objects": "^3.0.7",
     "lodash": "4.17.5",
-<<<<<<< HEAD
-    "moment": "^2.21.0",
-    "ms": "^2.1.1",
-    "passport": "^0.4.0",
-    "pm2": "^2.10.1",
-    "rc": "1.2.6",
-    "readline-sync": "^1.4.9",
-    "semver": "^5.5.0",
-    "socket.io": "^2.0.4",
-=======
     "moment": "^2.22.0",
     "ms": "^2.1.1",
     "passport": "^0.4.0",
@@ -64,7 +50,6 @@
     "readline-sync": "^1.4.9",
     "semver": "^5.5.0",
     "socket.io": "^2.1.0",
->>>>>>> 39fe66f4
     "sorted-array": "^2.0.2",
     "triple-beam": "^1.1.0",
     "uuid": "^3.2.1",
@@ -84,24 +69,15 @@
     "cucumber": "^4.1.0",
     "eslint": "^4.19.1",
     "mocha": "5.0.5",
-<<<<<<< HEAD
-    "mock-require": "^3.0.1",
-=======
     "mock-require": "^3.0.2",
->>>>>>> 39fe66f4
     "nyc": "^11.6.0",
     "request": "^2.85.0",
     "request-promise": "^4.2.2",
     "rewire": "^2.5.2",
     "should": "13.2.1",
     "should-sinon": "0.0.6",
-<<<<<<< HEAD
-    "sinon": "^4.4.9",
-    "socket.io-client": "^2.0.4"
-=======
     "sinon": "^4.5.0",
     "socket.io-client": "^2.1.0"
->>>>>>> 39fe66f4
   },
   "engines": {
     "node": ">= 6.11.2"
