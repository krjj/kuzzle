{
  "name": "kuzzle",
  "author": "The Kuzzle Team <support@kuzzle.io>",
<<<<<<< HEAD
  "version": "0.11.4",
=======
  "version": "0.12.2",
>>>>>>> e2bf77ed
  "apiVersion": "1.0",
  "description": "Kuzzle is an open-source solution that handles all the data management through a secured API, with a large choice of protocols.",
  "main": "./lib/index.js",
  "bin": {
    "kuzzle": "./bin/kuzzle.js"
  },
  "scripts": {
    "test": "npm run unit-testing --coverage && npm run functional-testing && npm run crawl-coverage && grunt",
    "unit-testing": "istanbul test _mocha",
    "functional-testing": "npm run cucumber",
    "cucumber": "cucumber.js",
    "crawl-coverage": "node coverage/scripts/feature-coverage-download.js",
    "codecov": "cat ./coverage/lcov.info | ./node_modules/.bin/codecov",
    "enable": "node bin/kuzzle enable",
    "disable": "node bin/kuzzle disable",
    "preversion": "git checkout master && git pull",
    "postversion": "git push && git push --tags"
  },
  "directories": {
    "lib": "lib"
  },
  "dependencies": {
    "amqplib": "0.4.0",
    "async": "1.5.2",
    "big.js": "3.1.3",
    "body-parser": "1.14.2",
    "bunyan": "^1.5.1",
    "commander": "2.9.0",
    "elasticsearch": "10.1.2",
    "eventemitter2": "^0.4.14",
    "finalhandler": "0.4.1",
    "geolib": "j33f/Geolib",
    "json-stable-stringify": "1.0.0",
    "jsonwebtoken": "^5.4.0",
    "lodash": "3.10.1",
    "ms": "^0.7.1",
    "newrelic": "1.24.1",
    "ngeohash": "0.6.0",
    "node-units": "0.1.5",
    "node-uuid": "1.4.7",
    "passport": "0.3.2",
    "portfinder": "^0.4.0",
    "proper-lockfile": "^1.1.1",
    "q": "2.0.3",
    "rc": "1.1.6",
    "redis": "2.4.2",
    "request-promise": "1.0.2",
    "router": "1.1.3",
    "walk": "2.3.9",
    "ws": "1.0.1"
  },
  "repository": {
    "type": "git",
    "url": "git://github.com/kuzzleio/kuzzle.git"
  },
  "devDependencies": {
    "codecov.io": "^0.1.6",
    "cucumber": "0.9.2",
    "eslint": "1.10.3",
    "grunt": "^0.4.5",
    "grunt-contrib-jshint": "^0.11.3",
    "gruntify-eslint": "^1.0.1",
    "istanbul": "0.4.2",
    "istanbul-middleware": "0.2.2",
    "mocha": "2.3.4",
    "mqtt": "1.6.3",
    "rewire": "2.5.1",
    "should": "8.1.1",
    "socket.io-client": "1.4.4",
    "stomp-client": "0.8.1"
  },
  "engines": {
    "node": ">= 4.1.1",
    "npm": ">= 2.14.4"
  },
  "license": "Apache-2.0"
}<|MERGE_RESOLUTION|>--- conflicted
+++ resolved
@@ -1,11 +1,7 @@
 {
   "name": "kuzzle",
   "author": "The Kuzzle Team <support@kuzzle.io>",
-<<<<<<< HEAD
-  "version": "0.11.4",
-=======
   "version": "0.12.2",
->>>>>>> e2bf77ed
   "apiVersion": "1.0",
   "description": "Kuzzle is an open-source solution that handles all the data management through a secured API, with a large choice of protocols.",
   "main": "./lib/index.js",
