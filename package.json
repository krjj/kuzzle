{
  "name": "kuzzle",
  "author": "The Kuzzle Team <support@kuzzle.io>",
  "version": "1.0.0",
  "description": "Kuzzle is an open-source solution that handles all the data management through a secured API, with a large choice of protocols.",
  "main": "./lib/index.js",
  "bin": {
    "kuzzle": "./bin/kuzzle"
  },
  "scripts": {
    "test": "npm run --silent lint && npm run unit-testing && npm run functional-testing",
    "unit-testing": "nyc --reporter=text-summary --reporter=lcov mocha",
    "functional-testing": "bash features/run.sh",
    "cucumber": "cucumber.js --fail-fast",
    "codecov": "codecov",
    "lint": "eslint --max-warnings=0 ./lib ./bin ./test ./features"
  },
  "directories": {
    "lib": "lib"
  },
  "dependencies": {
    "async": "2.4.1",
    "bluebird": "^3.5.0",
    "boost-geospatial-index": "^1.0.3",
    "bufferutil": "^3.0.2",
    "busboy": "^0.2.14",
    "bytes": "^2.5.0",
    "cli-color": "^1.2.0",
    "commander": "2.9.0",
    "debug": "^2.6.6",
    "denque": "^1.1.1",
    "dumpme": "^1.0.1",
    "easy-circular-list": "^1.0.13",
    "elasticsearch": "13.1.1",
    "espresso-logic-minimizer": "^2.0.1",
    "eventemitter2": "^4.1.0",
    "fs-extra": "^3.0.1",
    "glob": "^7.1.2",
    "highwayhash": "^2.1.1",
    "ioredis": "^3.1.1",
    "js-combinatorics": "^0.5.2",
    "json-stable-stringify": "1.0.1",
    "json2yaml": "^1.1.0",
    "jsonwebtoken": "^7.4.1",
    "kuzzle-common-objects": "3.0.4",
    "lodash": "4.17.4",
    "moment": "2.18.1",
    "ms": "^2.0.0",
    "ngeohash": "0.6.0",
    "node-interval-tree": "^1.1.4",
    "node-units": "0.1.7",
    "passport": "0.3.2",
    "pm2": "^2.5.0",
    "rc": "1.2.1",
    "readline-sync": "^1.4.7",
    "reify": "^0.11.24",
<<<<<<< HEAD
    "socket.io": "^2.0.3",
    "sorted-array": "^2.0.1",
    "utf-8-validate": "^3.0.3",
    "uuid": "^3.1.0",
    "uws": "^8.14.0",
    "validator": "^7.2.0",
    "winston": "^2.3.1",
    "winston-elasticsearch": "^0.5.0",
    "winston-syslog": "^1.2.6",
=======
    "semver": "^5.3.0",
    "sorted-array": "^2.0.1",
    "utf-8-validate": "^3.0.2",
    "uuid": "^3.1.0",
    "validator": "^7.1.0",
>>>>>>> 413794c2
    "ws": "3.0.0"
  },
  "repository": {
    "type": "git",
    "url": "git://github.com/kuzzleio/kuzzle.git"
  },
  "devDependencies": {
    "codecov": "2.2.0",
    "cucumber": "^2.3.1",
    "eslint": "^3.19.0",
    "mocha": "3.4.2",
    "mock-require": "^2.0.2",
    "nyc": "^11.0.3",
    "request": "^2.81.0",
    "request-promise": "^4.2.1",
    "rewire": "2.5.2",
    "should": "11.2.1",
    "should-sinon": "0.0.5",
    "sinon": "^2.3.5",
    "socket.io-client": "^2.0.3"
  },
  "engines": {
    "node": ">= 6.9.1"
  },
  "license": "Apache-2.0"
}<|MERGE_RESOLUTION|>--- conflicted
+++ resolved
@@ -54,7 +54,7 @@
     "rc": "1.2.1",
     "readline-sync": "^1.4.7",
     "reify": "^0.11.24",
-<<<<<<< HEAD
+    "semver": "^5.3.0",
     "socket.io": "^2.0.3",
     "sorted-array": "^2.0.1",
     "utf-8-validate": "^3.0.3",
@@ -64,13 +64,6 @@
     "winston": "^2.3.1",
     "winston-elasticsearch": "^0.5.0",
     "winston-syslog": "^1.2.6",
-=======
-    "semver": "^5.3.0",
-    "sorted-array": "^2.0.1",
-    "utf-8-validate": "^3.0.2",
-    "uuid": "^3.1.0",
-    "validator": "^7.1.0",
->>>>>>> 413794c2
     "ws": "3.0.0"
   },
   "repository": {
