#!/usr/bin/env node

/**
 * This is the main entry when you type kuzzle start command
 *
 * If you want to run a Kuzzle instance using PM2,
 * take a look at the app-start.js file instead
 */
var program = require('commander');

// $ kuzzle start
program
  .command('start')
  .option('--port [port]', 'Kuzzle port number', parseInt)
  .option('--server', 'start an instance without workers')
  .option('--worker', 'spawn a single set of workers instead of starting a Kuzzle instance')
  .description('Start a Kuzzle instance')
  .action(require('./kuzzle-start'));


<<<<<<< HEAD
cmd = program.command('perf');
cmd.option('--port [port]');
cmd.description('Run Kuzzle for testing performance');
cmd.action(require('./kuzzle-perf'));
=======
// $ kuzzle perf
program
  .command('perf')
  .option('-p, --port [port]', 'Kuzzle port number', parseInt)
  .description('Start a Kuzzle instance in performance recording mode')
  .action(require('./kuzzle-perf'));
>>>>>>> b318ff3b

cmd = program.command('enable');
cmd.description('Enable a service');
cmd.action(require('./kuzzle-enable'));

cmd = program.command('disable');
cmd.description('Disable a service');
cmd.action(require('./kuzzle-disable'));

// Run user command
program.parse(process.argv);<|MERGE_RESOLUTION|>--- conflicted
+++ resolved
@@ -18,27 +18,24 @@
   .action(require('./kuzzle-start'));
 
 
-<<<<<<< HEAD
-cmd = program.command('perf');
-cmd.option('--port [port]');
-cmd.description('Run Kuzzle for testing performance');
-cmd.action(require('./kuzzle-perf'));
-=======
 // $ kuzzle perf
 program
   .command('perf')
   .option('-p, --port [port]', 'Kuzzle port number', parseInt)
   .description('Start a Kuzzle instance in performance recording mode')
   .action(require('./kuzzle-perf'));
->>>>>>> b318ff3b
 
-cmd = program.command('enable');
-cmd.description('Enable a service');
-cmd.action(require('./kuzzle-enable'));
+// $ kuzzle enable <service>
+program
+  .command('enable')
+  .description('Enable a service without reloading Kuzzle')
+  .action(require('./kuzzle-enable'));
 
-cmd = program.command('disable');
-cmd.description('Disable a service');
-cmd.action(require('./kuzzle-disable'));
+// $ kuzzle disable <service>
+program
+  .command('disable')
+  .description('Disable a service without reloading Kuzzle')
+  .action(require('./kuzzle-disable'));
 
 // Run user command
 program.parse(process.argv);