--- conflicted
+++ resolved
@@ -10,40 +10,27 @@
   log.info('Starting Kuzzle');
 
   Kuzzle.start(rc('kuzzle'));
-<<<<<<< HEAD
-  // is a reset has been asked and we are launching a server ?
-  if (process.env.LIKE_A_VIRGIN == 1 && process.argv.indexOf('--server') > -1) {
-
-    kuzzle.services.list.writeEngine.reset()
-      .then(function(){
-        kuzzle.log.info('Reset done: Kuzzle is now like a virgin, touched for the very first time !');
-      })
-      .catch(function(){
-        kuzzle.log.error('Oops... something really bad happened during reset...');
-      })
-    ;
-=======
 
   // is a fixture file has been specified to be inserted into database at Kuzzle start and we are launching a server ?
-  if (process.env.FIXTURES != '' && process.env.FIXTURES !== undefined && process.argv.indexOf('--server') > -1) {
+   if (process.env.FIXTURES != '' && process.env.FIXTURES !== undefined && process.argv.indexOf('--server') > -1) {
 
     // implies reset
     reset(function(){
-      kuzzle.log.info('Reading fixtures file',process.env.FIXTURES);
+      Kuzzle.log.info('Reading fixtures file',process.env.FIXTURES);
 
       try {
         fixtures = JSON.parse(fs.readFileSync(process.env.FIXTURES, 'utf8'));
       } catch(e) {
-        kuzzle.log.error('An error occured when reading the', process.env.FIXTURES,'file!');
-        kuzzle.log.error('Remember to put the file into the docker scope...');
-        kuzzle.log.error('Here is the original error:', e);
+        Kuzzle.log.error('An error occured when reading the', process.env.FIXTURES,'file!');
+        Kuzzle.log.error('Remember to put the file into the docker scope...');
+        Kuzzle.log.error('Here is the original error:', e);
 
         return;
       }
 
       for (collection in fixtures) {
 
-        kuzzle.log.info('== Importing fixtures for collection', collection, '...');
+        Kuzzle.log.info('== Importing fixtures for collection', collection, '...');
 
         fixture = {
           action: 'import',
@@ -52,17 +39,16 @@
           body: fixtures[collection]
         };
 
-        kuzzle.services.list.writeEngine.import(new RequestObject(fixture))
+        Kuzzle.services.list.writeEngine.import(new RequestObject(fixture))
           .then(function(response){
-            kuzzle.log.info('Fixture import OK', response);
+            Kuzzle.log.info('Fixture import OK', response);
           })
           .catch(function(error){
-            kuzzle.log.error('Fixture import error', error);
+            kKzzle.log.error('Fixture import error', error);
           })
         ;
       }
-      kuzzle.log.info('All fixtures imports launched.');
+      Kuzzle.log.info('All fixtures imports launched.');
     });
->>>>>>> c912404d
   }
 };