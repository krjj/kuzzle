--- conflicted
+++ resolved
@@ -4,15 +4,8 @@
 
 module.exports = function (kuzzle) {
   this.init = function () {
-<<<<<<< HEAD
-    return kuzzle.services.init({blacklist: ['perf', 'notificationCache', 'mqBroker', 'statsCache']})
+    return kuzzle.services.init({blacklist: ['notificationCache', 'mqBroker', 'statsCache']})
       .then(() => kuzzle.services.list.broker.listen(kuzzle.config.queues.workerWriteTaskQueue, onListenCB.bind(kuzzle)));
-=======
-    kuzzle.services.init({blacklist: ['notificationCache', 'mqBroker', 'statsCache']});
-    kuzzle.services.list.broker.listen(kuzzle.config.queues.workerWriteTaskQueue, onListenCB.bind(kuzzle));
-
-    return q();
->>>>>>> 4c2617fb
   };
 };
 
