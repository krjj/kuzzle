--- conflicted
+++ resolved
@@ -250,13 +250,13 @@
       requestObject.data.body.from,
       requestObject.data.body.size,
       requestObject.data.body.hydrate
-    ).then((response) => {
-
-      response.hits = response.hits.map((profile) => {
+    ).then((profiles) => {
+
+      profiles = profiles.map((profile) => {
         return formatProfileForSerialization(profile, requestObject.data.body.hydrate);
       });
 
-      return new ResponseObject(requestObject, response);
+      return new ResponseObject(requestObject, {hits: profiles, total: profiles.length});
     });
   };
 
@@ -298,7 +298,6 @@
       requestObject.data.body.size,
       requestObject.data.body.hydrate
     )
-<<<<<<< HEAD
       .then(users => {
         var promises = users.map((user) => {
           return formatUserForSerialization(user, requestObject.data.body.hydrate);
@@ -306,14 +305,6 @@
         return q.all(promises).then(formatedUsers => {
           return q(new ResponseObject(requestObject, {hits: formatedUsers, total: formatedUsers.length}));
         });
-=======
-      .then(response => {
-        response.hits = response.hits.map((user) => {
-          return formatUserForSerialization(user, requestObject.data.body.hydrate);
-        });
-
-        return new ResponseObject(requestObject, response);
->>>>>>> 6fd83f8e
       });
   };
 
