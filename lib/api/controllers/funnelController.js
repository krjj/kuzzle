var
  q = require('q'),
  WriteController = require('./writeController'),
  ReadController = require('./readController'),
  SubscribeController = require('./subscribeController'),
  BulkController = require('./bulkController'),
  AdminController = require('./adminController'),
  BadRequestError = require('../core/errors/badRequestError');

module.exports = function FunnelController (kuzzle) {

  this.write = null;
  this.subscribe = null;
  this.read = null;
  this.admin = null;
  this.bulk = null;

  this.init = function () {
    this.write = new WriteController(kuzzle);
    this.read = new ReadController(kuzzle);
    this.subscribe = new SubscribeController(kuzzle);
    this.bulk = new BulkController(kuzzle);
    this.admin = new AdminController(kuzzle);
  };

  /**
   * Execute in parallel all tests for check whether the object is well constructed
   * Then generate a requestId if not provided and execute the right controller/action
   *
   * @param {RequestObject} requestObject
   * @param {Object} connection
   * depending on who call execute (websocket or http)
   */
  this.execute = function (requestObject, context) {
    var
      deferred = q.defer();

    kuzzle.statistics.startRequest(requestObject);

    requestObject.checkInformation()
      .then(function () {
        var
          err;

        // Test if a controller and an action exist for the object
        if (!this[requestObject.controller] || !this[requestObject.controller][requestObject.action] ||
          typeof this[requestObject.controller][requestObject.action] !== 'function') {
<<<<<<< HEAD
          err = new Error('No corresponding action ' + requestObject.action + ' in controller ' + requestObject.controller);
          err.status = 404;
          deferred.reject(err);
          return false;
        }

        // check if the current user is allowed to process
        if (context.user.profile.isActionAllowed(requestObject, context) === false) {
          err = new Error('Unauthorized action');
          err.status = 401;
          deferred.reject(err);
=======
          deferred.reject(new BadRequestError('No corresponding action ' + requestObject.action + ' in controller ' + requestObject.controller));
>>>>>>> d7cabd6d
          return false;
        }

        return this[requestObject.controller][requestObject.action](requestObject, context);
      }.bind(this))
      .then(function (responseObject) {
        kuzzle.statistics.completedRequest(requestObject);
        deferred.resolve(responseObject);
      })
      .catch(function (error) {
        kuzzle.statistics.failedRequest(requestObject);
        deferred.reject(error);
      });

    return deferred.promise;
  };

};<|MERGE_RESOLUTION|>--- conflicted
+++ resolved
@@ -39,16 +39,10 @@
 
     requestObject.checkInformation()
       .then(function () {
-        var
-          err;
-
         // Test if a controller and an action exist for the object
         if (!this[requestObject.controller] || !this[requestObject.controller][requestObject.action] ||
           typeof this[requestObject.controller][requestObject.action] !== 'function') {
-<<<<<<< HEAD
-          err = new Error('No corresponding action ' + requestObject.action + ' in controller ' + requestObject.controller);
-          err.status = 404;
-          deferred.reject(err);
+          deferred.reject(new BadRequestError('No corresponding action ' + requestObject.action + ' in controller ' + requestObject.controller));
           return false;
         }
 
@@ -57,9 +51,6 @@
           err = new Error('Unauthorized action');
           err.status = 401;
           deferred.reject(err);
-=======
-          deferred.reject(new BadRequestError('No corresponding action ' + requestObject.action + ' in controller ' + requestObject.controller));
->>>>>>> d7cabd6d
           return false;
         }
 
