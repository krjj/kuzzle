/*
 * Kuzzle, a backend software, self-hostable and ready to use
 * to power modern apps
 *
 * Copyright 2015-2017 Kuzzle
 * mailto: support AT kuzzle.io
 * website: http://kuzzle.io
 *
 * Licensed under the Apache License, Version 2.0 (the "License");
 * you may not use this file except in compliance with the License.
 * You may obtain a copy of the License at
 *
 * https://www.apache.org/licenses/LICENSE-2.0
 *
 * Unless required by applicable law or agreed to in writing, software
 * distributed under the License is distributed on an "AS IS" BASIS,
 * WITHOUT WARRANTIES OR CONDITIONS OF ANY KIND, either express or implied.
 * See the License for the specific language governing permissions and
 * limitations under the License.
 */

'use strict';

<<<<<<< HEAD
let
  BadRequestError = require('kuzzle-common-objects').errors.BadRequestError,
  SizeLimitError = require('kuzzle-common-objects').errors.SizeLimitError,
  assertHasBody = require('../../util/requestAssertions').assertHasBody,
  assertHasId = require('../../util/requestAssertions').assertHasId,
  assertBodyHasAttribute = require('../../util/requestAssertions').assertBodyHasAttribute,
  assertHasIndexAndCollection = require('../../util/requestAssertions').assertHasIndexAndCollection,
  assertBodyAttributeType = require('../../util/requestAssertions').assertBodyAttributeType,
  assertIdStartsNotUnderscore = require('../../util/requestAssertions').assertIdStartsNotUnderscore,
  getRequestRoute = require('../../util/string').getRequestRoute,
=======
const
  {
    BadRequestError,
    SizeLimitError,
    PartialError
  } = require('kuzzle-common-objects').errors,
  {
    assertHasBody,
    assertHasId,
    assertBodyHasAttribute,
    assertHasIndexAndCollection,
    assertBodyAttributeType,
    assertIdStartsNotUnderscore
  } = require('./util/requestAssertions'),
>>>>>>> bfb62c68
  Request = require('kuzzle-common-objects').Request,
  Bluebird = require('bluebird');

/**
 * @class DocumentController
 * @param {Kuzzle} kuzzle
 */
class DocumentController {
  constructor(kuzzle) {
    this.engine = kuzzle.services.list.storageEngine;
    this.kuzzle = kuzzle;
  }

  /**
   * @param {Request} request
   * @returns {Promise<Object>}
   */
  search(request) {
    assertHasIndexAndCollection(request);

    if ([',', '*', '+'].some(searchValue => request.input.resource.index.indexOf(searchValue) !== -1)
      || request.input.resource.index === '_all') {
      throw new BadRequestError(`${getRequestRoute(request)} on multiple indexes is not available.`);
    }
    if ([',', '*', '+'].some(searchValue => request.input.resource.collection.indexOf(searchValue) !== -1)
      || request.input.resource.collection === '_all') {
      throw new BadRequestError(`${getRequestRoute(request)} on multiple collections is not available.`);
    }

    if (request.input.args.size) {
      const documentsCount = request.input.args.size - (request.input.args.from || 0);

<<<<<<< HEAD
      if (documentsCount > kuzzle.config.limits.documentsFetchCount) {
        throw new SizeLimitError(`${getRequestRoute(request)} cannot fetch more documents than the server configured limit (${kuzzle.config.limits.documentsFetchCount})`);
=======
      if (documentsCount > this.kuzzle.config.limits.documentsFetchCount) {
        throw new SizeLimitError(`document:search cannot fetch more documents than the server configured limit (${this.kuzzle.config.limits.documentsFetchCount})`);
>>>>>>> bfb62c68
      }
    }

    return this.engine.search(request);
  }

  /**
   * @param {Request} request
   * @returns {Promise<Object>}
   */
  scroll(request) {
    if (!request.input.args.scrollId) {
      throw new BadRequestError(`${getRequestRoute(request)} must specify a "scrollId" argument`);
    }

    return this.engine.scroll(request);
  }

  /**
   * @param {Request} request
   * @returns {Promise<Object>}
   */
  get(request) {
    assertHasId(request);
    assertHasIndexAndCollection(request);

    return this.engine.get(request);
  }

  /**
   * Get specific documents according to given ids
   *
   * @param {Request} request
   * @returns {Promise<Object>}
   */
  mGet(request) {
    assertHasBody(request);
    assertBodyHasAttribute(request, 'ids');
    assertBodyAttributeType(request, 'ids', 'array');
    assertHasIndexAndCollection(request);

<<<<<<< HEAD
    if (request.input.body.ids.length > kuzzle.config.limits.documentsFetchCount) {
      throw new SizeLimitError(`${getRequestRoute(request)} Number of gets to perform exceeds the server configured value (${kuzzle.config.limits.documentsFetchCount})`);
=======
    if (request.input.body.ids.length > this.kuzzle.config.limits.documentsFetchCount) {
      throw new SizeLimitError(`Number of gets to perform exceeds the server configured value (${this.kuzzle.config.limits.documentsFetchCount})`);
>>>>>>> bfb62c68
    }

    return this.engine.mget(request)
      .then(documents => {
        documents.total = documents.hits.length;
        return documents;
      });
  }

  /**
   * @param {Request} request
   * @returns {Promise<Object>}
   */
  count(request) {
    assertHasBody(request);

    return this.engine.count(request);
  }

  /**
   * Create a new document
   *
   * @param {Request} request
   * @returns {Promise<Object>}
   */
  create(request) {
    /** @type KuzzleRequest */
    let modifiedRequest;

    assertHasBody(request);
    assertHasIndexAndCollection(request);
    assertIdStartsNotUnderscore(request);

    return this.kuzzle.validation.validationPromise(request, false)
      .then(newRequest => {
        modifiedRequest = newRequest;

        request.input.args.state = 'pending';
        this.kuzzle.notifier.publish(modifiedRequest);

        return this.engine.create(modifiedRequest);
      })
      .then(response => {
        this.kuzzle.notifier.notifyDocumentCreate(modifiedRequest, response);

        return response;
      });
  }

  /**
   * Create the documents provided in the body
   * Delegates the notification to create action
   *
   * @param {Request} request
   * @returns {Promise<Object>}
   */
  mCreate(request) {
    return doMultipleWriteActions(this.kuzzle, request, 'create');
  }

  /**
   * Create a new document through the persistent layer. If it already exists, update it instead.
   *
   * @param {Request} request
   * @returns {Promise<Object>}
   */
  createOrReplace(request) {
    /** @type KuzzleRequest */
    let modifiedRequest;

    assertHasBody(request);
    assertHasIndexAndCollection(request);
    assertHasId(request);
    assertIdStartsNotUnderscore(request);

    return this.kuzzle.validation.validationPromise(request, false)
      .then(newRequest => {
        modifiedRequest = newRequest;

        request.input.args.state = 'pending';
        this.kuzzle.notifier.publish(modifiedRequest);

        return this.engine.createOrReplace(modifiedRequest);
      })
      .then(response => {
        this.kuzzle.indexCache.add(modifiedRequest.input.resource.index, modifiedRequest.input.resource.collection);

        if (response.created) {
          this.kuzzle.notifier.notifyDocumentCreate(request, response);
        }
        else {
          this.kuzzle.notifier.notifyDocumentReplace(request);
        }

        return response;
      });
  }

  /**
   * Create or replace the documents provided in the body
   * Delegates the notification to createOrReplace action
   *
   * @param {Request} request
   * @returns {Promise<Object>}
   */
  mCreateOrReplace(request) {
    return doMultipleWriteActions(this.kuzzle, request, 'createOrReplace');
  }

  /**
   * Update a document through the persistent layer
   *
   * @param {Request} request
   * @returns {Promise<Object>}
   */
  update(request) {
    /** @type KuzzleRequest */
    let modifiedRequest;

    assertHasBody(request);
    assertHasIndexAndCollection(request);
    assertHasId(request);

    return this.kuzzle.validation.validationPromise(request, false)
      .then(newRequest => {
        modifiedRequest = newRequest;

        return this.engine.update(modifiedRequest);
      })
      .then(response => {
        this.kuzzle.notifier.notifyDocumentUpdate(modifiedRequest);

        return response;
      });
  }

  /**
   * Update the documents provided in the body
   * Delegates the notification to update action
   *
   * @param {Request} request
   * @returns {Promise<Object>}
   */
  mUpdate(request) {
    return doMultipleWriteActions(this.kuzzle, request, 'update');
  }

  /**
   * Replace a document through the persistent layer. Throws an error if the document doesn't exist
   *
   * @param {Request} request
   * @returns {Promise<Object>}
   */
  replace(request) {
    /** @type KuzzleRequest */
    let modifiedRequest;

    assertHasBody(request);
    assertHasIndexAndCollection(request);
    assertHasId(request);

    return this.kuzzle.validation.validationPromise(request, false)
      .then(newRequest => {
        modifiedRequest = newRequest;

        request.input.args.state = 'pending';
        this.kuzzle.notifier.publish(modifiedRequest);

        return this.engine.replace(modifiedRequest);
      })
      .then(response => {
        this.kuzzle.notifier.notifyDocumentReplace(modifiedRequest);

        return response;
      });
  }

  /**
   * Replace the documents provided in the body
   * Delegates the notification to update action
   *
   * @param {Request} request
   * @returns {Promise<Object>}
   */
  mReplace(request) {
    return doMultipleWriteActions(this.kuzzle, request, 'replace');
  }

  /**
   * Delete a document through the persistent layer
   *
   * @param {Request} request
   * @returns {Promise<Object>}
   */
  delete(request) {
    assertHasIndexAndCollection(request);
    assertHasId(request);

    request.input.args.state = 'pending';
    this.kuzzle.notifier.publish(request);

    return this.engine.delete(request)
      .then(response => {
        this.kuzzle.notifier.notifyDocumentDelete(request, [response._id]);

        return response;
      });
  }

  /**
   * Delete specific documents according to given ids
   * Delegates the notification to delete action
   *
   * @param {Request} request
   * @returns {Promise<Object>}
   */
  mDelete(request) {
    const promises = [];

    assertHasBody(request);
    assertBodyHasAttribute(request, 'ids');
    assertBodyAttributeType(request, 'ids', 'array');
    assertHasIndexAndCollection(request);

<<<<<<< HEAD
    if (request.input.body.ids.length > kuzzle.config.limits.documentsWriteCount) {
      throw new BadRequestError(`${getRequestRoute(request)} Number of delete to perform exceeds the server configured value (${kuzzle.config.limits.documentsWriteCount})`);
=======
    if (request.input.body.ids.length > this.kuzzle.config.limits.documentsWriteCount) {
      throw new BadRequestError(`Number of delete to perform exceeds the server configured value (${this.kuzzle.config.limits.documentsWriteCount})`);
>>>>>>> bfb62c68
    }

    request.input.body.ids.forEach(id => {
      const deleteRequest = new Request({
        index: request.input.resource.index,
        collection: request.input.resource.collection,
        controller: 'document',
        action: 'delete',
        _id: id
      }, request.context);

      if (request.input.args.refresh) {
        deleteRequest.input.args.refresh = request.input.args.refresh;
      }

      promises.push(new Bluebird(resolve => {
        this.kuzzle.funnel.getRequestSlot(deleteRequest, overload => {
          if (overload) {
            deleteRequest.setError(overload);
            resolve(deleteRequest);
            return;
          }

          this.kuzzle.funnel.processRequest(deleteRequest)
            .catch(error => deleteRequest.setError(error))
            .finally(() => resolve(deleteRequest));
        });
      }));
    });

    return Bluebird.all(promises)
      .then(documentRequests => {
        const
          deletedIds = [],
          errors = [];

        documentRequests.forEach(documentRequest => {
          if (documentRequest.error) {
            errors.push(documentRequest.error);
          }
          else {
            deletedIds.push(documentRequest.input.resource._id);
          }
        });

        if (errors.length > 0) {
          request.setError(new PartialError(`${getRequestRoute(request)} was not able to remove all documents`, errors));
        }

        return deletedIds;
      });
  }

  /**
   * Delete several documents matching a query through the persistent layer
   *
   * @param {Request} request
   * @returns {Promise<Object>}
   */
  deleteByQuery(request) {
    assertHasBody(request);
    assertBodyHasAttribute(request, 'query');
    assertBodyAttributeType(request, 'query', 'object');
    assertHasIndexAndCollection(request);

    return this.engine.deleteByQuery(request)
      .then(response => {
        this.kuzzle.notifier.notifyDocumentDelete(request, response.ids);

        return response;
      });
  }

  /**
   * Validate a document against collection validation specifications.
   *
   * @param {Request} request
   * @returns {Promise<Object>}
   */
  validate(request) {
    assertHasBody(request);
    assertHasIndexAndCollection(request);
    assertHasId(request);

    return this.kuzzle.validation.validationPromise(request, true)
      .then(response => {
        if (!response.valid) {
          this.kuzzle.pluginsManager.trigger('validation:error', `The document does not comply with the ${request.input.resource.index} / ${request.input.resource.collection} : ${JSON.stringify(request.input.body)}`);
        }

        return response;
      });
  }
}

/**
 * Processes multiple document actions
 * Delegates the notification to the underlying action
 * Relies on the field "documents"
 * set a PartialError if one or more document actions fail
 *
 * @param {Kuzzle} kuzzle
 * @param {Request} request
 * @param {string} action
 *
 * @returns {Promise<Object>}
 */
function doMultipleWriteActions (kuzzle, request, action) {
  const promises = [];

  assertHasBody(request);
  assertBodyHasAttribute(request, 'documents');
  assertBodyAttributeType(request, 'documents', 'array');
  assertHasIndexAndCollection(request);

  if (request.input.body.documents.length > kuzzle.config.limits.documentsWriteCount) {
    throw new SizeLimitError(`${getRequestRoute(request)} Number of documents to update exceeds the server configured value (${kuzzle.config.limits.documentsWriteCount})`);
  }

  request.input.body.documents.forEach(document => {
    const modificationRequest = new Request({
      action,
      index: request.input.resource.index,
      collection: request.input.resource.collection,
      controller: 'document',
      body: document.body || null
    }, request.context);

    if (document._id) {
      modificationRequest.input.resource._id = document._id;
    }

    if (request.input.args.refresh) {
      modificationRequest.input.args.refresh = request.input.args.refresh;
    }

    if (request.input.args.retryOnConflict) {
      modificationRequest.input.args.retryOnConflict = request.input.args.retryOnConflict;
    }

    promises.push(new Bluebird(resolve => {
      kuzzle.funnel.getRequestSlot(modificationRequest, overload => {
        if (overload) {
          modificationRequest.setError(overload);
          resolve(modificationRequest);
          return;
        }

        kuzzle.funnel.processRequest(modificationRequest)
          .catch(error => modificationRequest.setError(error))
          .finally(() => resolve(modificationRequest));
      });
    }));
  });

  return Bluebird.all(promises)
    .then(documentRequests => {
      const
        documents = [],
        errors = [];

      documentRequests.forEach(documentRequest => {
        if (documentRequest.error) {
          errors.push(documentRequest.error);
        }
        else {
          documents.push(documentRequest.result);
        }
      });

      if (errors.length > 0) {
        request.setError(new PartialError(`${getRequestRoute(request)} was not able to process all documents.`, errors));
      }

      return {hits: documents, total: documents.length};
    });
}

module.exports = DocumentController;<|MERGE_RESOLUTION|>--- conflicted
+++ resolved
@@ -21,18 +21,6 @@
 
 'use strict';
 
-<<<<<<< HEAD
-let
-  BadRequestError = require('kuzzle-common-objects').errors.BadRequestError,
-  SizeLimitError = require('kuzzle-common-objects').errors.SizeLimitError,
-  assertHasBody = require('../../util/requestAssertions').assertHasBody,
-  assertHasId = require('../../util/requestAssertions').assertHasId,
-  assertBodyHasAttribute = require('../../util/requestAssertions').assertBodyHasAttribute,
-  assertHasIndexAndCollection = require('../../util/requestAssertions').assertHasIndexAndCollection,
-  assertBodyAttributeType = require('../../util/requestAssertions').assertBodyAttributeType,
-  assertIdStartsNotUnderscore = require('../../util/requestAssertions').assertIdStartsNotUnderscore,
-  getRequestRoute = require('../../util/string').getRequestRoute,
-=======
 const
   {
     BadRequestError,
@@ -46,8 +34,8 @@
     assertHasIndexAndCollection,
     assertBodyAttributeType,
     assertIdStartsNotUnderscore
-  } = require('./util/requestAssertions'),
->>>>>>> bfb62c68
+  } = require('../../util/requestAssertions'),
+  getRequestRoute = require('../../util/string').getRequestRoute,
   Request = require('kuzzle-common-objects').Request,
   Bluebird = require('bluebird');
 
@@ -80,13 +68,8 @@
     if (request.input.args.size) {
       const documentsCount = request.input.args.size - (request.input.args.from || 0);
 
-<<<<<<< HEAD
-      if (documentsCount > kuzzle.config.limits.documentsFetchCount) {
-        throw new SizeLimitError(`${getRequestRoute(request)} cannot fetch more documents than the server configured limit (${kuzzle.config.limits.documentsFetchCount})`);
-=======
       if (documentsCount > this.kuzzle.config.limits.documentsFetchCount) {
-        throw new SizeLimitError(`document:search cannot fetch more documents than the server configured limit (${this.kuzzle.config.limits.documentsFetchCount})`);
->>>>>>> bfb62c68
+        throw new SizeLimitError(`${getRequestRoute(request)} cannot fetch more documents than the server configured limit (${this.kuzzle.config.limits.documentsFetchCount})`);
       }
     }
 
@@ -128,13 +111,8 @@
     assertBodyAttributeType(request, 'ids', 'array');
     assertHasIndexAndCollection(request);
 
-<<<<<<< HEAD
-    if (request.input.body.ids.length > kuzzle.config.limits.documentsFetchCount) {
-      throw new SizeLimitError(`${getRequestRoute(request)} Number of gets to perform exceeds the server configured value (${kuzzle.config.limits.documentsFetchCount})`);
-=======
     if (request.input.body.ids.length > this.kuzzle.config.limits.documentsFetchCount) {
-      throw new SizeLimitError(`Number of gets to perform exceeds the server configured value (${this.kuzzle.config.limits.documentsFetchCount})`);
->>>>>>> bfb62c68
+      throw new SizeLimitError(`${getRequestRoute(request)} Number of gets to perform exceeds the server configured value (${this.kuzzle.config.limits.documentsFetchCount})`);
     }
 
     return this.engine.mget(request)
@@ -359,13 +337,8 @@
     assertBodyAttributeType(request, 'ids', 'array');
     assertHasIndexAndCollection(request);
 
-<<<<<<< HEAD
-    if (request.input.body.ids.length > kuzzle.config.limits.documentsWriteCount) {
-      throw new BadRequestError(`${getRequestRoute(request)} Number of delete to perform exceeds the server configured value (${kuzzle.config.limits.documentsWriteCount})`);
-=======
     if (request.input.body.ids.length > this.kuzzle.config.limits.documentsWriteCount) {
-      throw new BadRequestError(`Number of delete to perform exceeds the server configured value (${this.kuzzle.config.limits.documentsWriteCount})`);
->>>>>>> bfb62c68
+      throw new BadRequestError(`${getRequestRoute(request)} Number of delete to perform exceeds the server configured value (${this.kuzzle.config.limits.documentsWriteCount})`);
     }
 
     request.input.body.ids.forEach(id => {
