--- conflicted
+++ resolved
@@ -77,164 +77,9 @@
           params.action = route.action;
         }
 
-<<<<<<< HEAD
-    api.post('/_getStats', function (request, response) {
-      var params = {
-        controller: 'admin',
-        action: 'getStats'
-      };
-
-      executeFromRest.call(kuzzle, params, request, response);
-    });
-
-    api.get('/_getLastStat', function(request, response) {
-      var params = {
-        controller: 'admin',
-        action: 'getLastStat'
-      };
-
-      executeFromRest.call(kuzzle, params, request, response);
-    });
-
-    api.get('/_getAllStats', function (request, response) {
-      var params = {
-        controller: 'admin',
-        action: 'getAllStats'
-      };
-
-      executeFromRest.call(kuzzle, params, request, response);
-    });
-
-    api.get('/_listCollections', function (request, response) {
-      var params = {
-        controller: 'read',
-        action: 'listCollections'
-      };
-
-      executeFromRest.call(kuzzle, params, request, response);
-    });
-
-    api.get('/_now', function (request, response) {
-      var params = {
-        controller: 'read',
-        action: 'now'
-      };
-
-      executeFromRest.call(kuzzle, params, request, response);
-    });
-
-    api.post('/:collection/_bulk', function (request, response) {
-      var params = {
-        controller: 'bulk',
-        action: 'import'
-      };
-
-      executeFromRest.call(kuzzle, params, request, response);
-    });
-
-    api.put('/:collection/_mapping', function (request, response) {
-      var params = {
-        controller: 'admin',
-        action: 'putMapping'
-      };
-
-      executeFromRest.call(kuzzle, params, request, response);
-    });
-
-    api.get('/:collection/_mapping', function (request, response) {
-      var params = {
-        controller: 'admin',
-        action: 'getMapping'
-      };
-
-      executeFromRest.call(kuzzle, params, request, response);
-    });
-
-    api.post('/:collection/_search', function (request, response) {
-      var params = {
-        controller: 'read',
-        action: 'search'
-      };
-
-      executeFromRest.call(kuzzle, params, request, response);
-    });
-
-    api.delete('/:collection/_query', function (request, response) {
-      var params = {
-        controller: 'write',
-        action: 'deleteByQuery'
-      };
-
-      executeFromRest.call(kuzzle, params, request, response);
-    });
-
-    api.post('/:collection/_count', function (request, response) {
-      var params = {
-        controller: 'read',
-        action: 'count'
-      };
-
-      executeFromRest.call(kuzzle, params, request, response);
-    });
-
-    api.put('/:collection/:id/_:action', function (request, response) {
-      var params = {
-        controller: 'write'
-      };
-
-      executeFromRest.call(kuzzle, params, request, response);
-    });
-
-    api.put('/:collection/:id', function (request, response) {
-      var params = {
-        controller: 'write',
-        action: 'createOrUpdate'
-      };
-
-      executeFromRest.call(kuzzle, params, request, response);
-    });
-
-    api.post('/:collection', function (request, response) {
-      var params = {
-        controller: 'write',
-        action: 'create'
-      };
-
-      executeFromRest.call(kuzzle, params, request, response);
-    });
-
-    api.get('/:collection/:id', function (request, response) {
-      var params = {
-        controller: 'read',
-        action: 'get'
-      };
-
-      executeFromRest.call(kuzzle, params, request, response);
-    });
-
-    api.delete('/:collection/:id', function (request, response) {
-      var params = {
-        controller: 'write',
-        action: 'delete'
-      };
-
-      executeFromRest.call(kuzzle, params, request, response);
-    });
-
-    api.delete('/:collection', function (request, response) {
-      var params = {
-        controller: 'admin',
-        action: 'deleteCollection'
-      };
-
-      executeFromRest.call(kuzzle, params, request, response);
-    });
-
-=======
         executeFromRest.call(kuzzle, params, request, response);
       });
     });
->>>>>>> bd6a5025
   };
 
   /**
