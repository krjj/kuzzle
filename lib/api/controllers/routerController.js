var
  _ = require('lodash'),
  q = require('q'),
  url = require('url'),
  stringify = require('json-stable-stringify'),
  Router = require('router'),
  bodyParser = require('body-parser'),
  finalhandler = require('finalhandler'),
  RequestObject = require('../core/models/requestObject'),
  ResponseObject = require('../core/models/responseObject'),
  PluginImplementationError = require('../core/errors/pluginImplementationError'),
  BadRequestError = require('../core/errors/badRequestError'),
  routes;

var contentTypeCheck = function (request, response, next) {
  var
    errorObject,
    isError = false,
    match = /application\/json(; charset=([a-z0-9A-Z\-]*))?/.exec(request.headers['content-type']);

  next = next || function () {};

  if (request.headers['content-type']) {
    if (match === null) {
      isError = true;
      errorObject = new ResponseObject(request, new BadRequestError('Invalid request content-type. Expected "application/json", got: "' + request.headers['content-type'] + '"'));
    } else if (match[2] !== undefined && match[2].toLowerCase() !== 'utf-8') {
      isError = true;
      errorObject = new ResponseObject(request, new BadRequestError('Charset of the Request content-type must be utf-8. Expected "application/json; charset=utf-8", got: "' + request.headers['content-type'] + '"'));
    }

    if (isError) {
      response.writeHead(errorObject.status, {'Content-Type': 'application/json'});
      response.end(stringify(errorObject.toJson()));
      return false;
    }
  }
  next();
  return true;
};

module.exports = function RouterController (kuzzle) {
  this.router = null;
  this.pluginRouter = null;
  this.routename = 'kuzzle';
  this.kuzzle = kuzzle;
  this.connections = {};

  /**
   * Declares a new connection on a given protocol. Called by protocol plugins.
   * Returns a context object to be used with router.execute() and router.removeConnection()
   *
   * @param {string} protocol - protocol name
   * @param {string} connectionId - unique connection identifier
   * @return {promise} connection context, to be used with other router functions
   */
  this.newConnection = function (protocol, connectionId) {
    var error;

    if (!connectionId || !protocol || typeof connectionId !== 'string' || typeof protocol !== 'string') {
      error = new PluginImplementationError('Rejected new connection declaration: invalid arguments');
      kuzzle.pluginsManager.trigger('log:error', error);
      return q.reject(error);
    }

    if (!this.connections[connectionId]) {
      this.connections[connectionId] = {
        connection: {type: protocol, id: connectionId},
        token: null
      };
    }

    kuzzle.statistics.newConnection(this.connections[connectionId]);

    return q(this.connections[connectionId]);
  };

  /**
   * Called by protocol plugins: forward a received request to Kuzzle.
   * Resolves a callback with the corresponding controller response
   *
   * A note about the JWT headers: if this value is falsey, if no "authorization" field is found, if the token is not
   * properly formatted or if the token itself is invalid, then the corresponding user will automatically
   * be set to "anonymous".
   *
   * @param {Object} requestObject - the request to execute
   * @param {String} context - connection context, obtained using the newConnection() method
   * @return {Promise} ResponseObject
   */
  this.execute = function (requestObject, context, callback) {
    var error;

    if (!requestObject) {
      error = new PluginImplementationError('Request execution error: no provided request');
      kuzzle.pluginsManager.trigger('log:error', error);
<<<<<<< HEAD
      return callback(new ResponseObject(requestObject, error));
=======
      return callback(error, new ResponseObject(requestObject, error));
>>>>>>> d0c2dd55
    }

    if (!context || !context.connection) {
      error = new PluginImplementationError('Unable to execute request: ' + requestObject +
        '\nReason: invalid context. Use context.getRouter().newConnection() to get a valid context.');
      kuzzle.pluginsManager.trigger('log:error', error);
<<<<<<< HEAD
      return callback(new ResponseObject(requestObject, error));
=======
      return callback(error, new ResponseObject(requestObject, error));
>>>>>>> d0c2dd55
    }

    if (!context.connection.id || !this.connections[context.connection.id]) {
      error = new PluginImplementationError('Unable to execute request: unknown context. ' +
        'Has context.getRouter().newConnection() been called before executing requests?');
      kuzzle.pluginsManager.trigger('log:error', error);
<<<<<<< HEAD
      return callback(new ResponseObject(requestObject, error));
    }

    kuzzle.funnel.execute(requestObject, context, (err, response) => {
      if (err) {
        kuzzle.pluginsManager.trigger('log:error', err);
        return callback(new ResponseObject(requestObject, err));
      }

      callback(null, response);
=======
      return callback(error, new ResponseObject(requestObject, error));
    }

    kuzzle.funnel.execute(requestObject, context, (err, response) => {
      callback(err, response);
>>>>>>> d0c2dd55
    });
  };

  /**
   * Called by protocol plugins: removes a connection from the connection pool.
   * @param {object} context - connection context, obtained using the newConnection() method
   */
  this.removeConnection = function (context) {
    if (context.connection.id && this.connections[context.connection.id]) {
      delete this.connections[context.connection.id];
      kuzzle.hotelClerk.removeCustomerFromAllRooms(context.connection);
      kuzzle.statistics.dropConnection(context.connection);
    }
    else {
      kuzzle.pluginsManager.trigger('log:error', new PluginImplementationError('Unable to remove connection: ' +
        JSON.stringify(context) + '.\nReason: unknown context'));
    }
  };

  /**
   * Initializes the HTTP routes for the Kuzzle REST API.
   */
  this.initRouterHttp = function () {
    var
      apiBase = new Router(),
      api = new Router(),
<<<<<<< HEAD
=======
      apiPlugin = new Router(),
      handleRoute,
      extractRouteInfo,
>>>>>>> d0c2dd55
      coverage;

    routes = [
      {verb: 'get', url: '/_logout', controller: 'auth', action: 'logout'},
      {verb: 'get', url: '/_getLastStats', controller: 'admin', action: 'getLastStats'},
      {verb: 'get', url: '/_getAllStats', controller: 'admin', action: 'getAllStats'},
      {verb: 'get', url: '/_login/:strategy', controller: 'auth', action: 'login'},
      {verb: 'get', url: '/_now', controller: 'read', action: 'now'},
      {verb: 'get', url: '/_listIndexes', controller: 'read', action: 'listIndexes'},
      {verb: 'get', url: '/_listSubscriptions', controller: 'subscribe', action: 'list'},
      {verb: 'get', url: '/roles/:id', controller: 'security', action: 'getRole'},
      {verb: 'get', url: '/profiles/:id', controller: 'security', action: 'getProfile'},
      {verb: 'get', url: '/:index/_listCollections', controller: 'read', action: 'listCollections'},
      {verb: 'get', url: '/:index/_listCollections/:type', controller: 'read', action: 'listCollections'},
      {verb: 'get', url: '/:index/:collection/_mapping', controller: 'admin', action: 'getMapping'},
      {verb: 'get', url: '/users/_me', controller: 'auth', action: 'getCurrentUser'},
      {verb: 'get', url: '/users/:id', controller: 'security', action: 'getUser'},
      {verb: 'get', url: '/ms/_bitpos/:id/:bit', controller: 'ms', action: 'bitpos'},
      {verb: 'get', url: '/ms/_dbsize', controller: 'ms', action: 'dbsize'},
      {verb: 'get', url: '/ms/_dump/:id', controller: 'ms', action: 'dump'},
      {verb: 'get', url: '/ms/_getbit/:id/:offset', controller: 'ms', action: 'getbit'},
      {verb: 'get', url: '/ms/_getrange/:id/:start/:end', controller: 'ms', action: 'getrange'},
      {verb: 'get', url: '/ms/_exists/:id', controller: 'ms', action: 'exists'},
      {verb: 'get', url: '/ms/_geohash/:id/:member', controller: 'ms', action: 'geohash'},
      {verb: 'get', url: '/ms/_geopos/:id/:member', controller: 'ms', action: 'geopos'},
      {verb: 'get', url: '/ms/_goedist/:id/:member1/:member2', controller: 'ms', action: 'geodist'},
      {verb: 'get', url: '/ms/_georadius/:id', controller: 'ms', action: 'georadius'},
      {verb: 'get', url: '/ms/_georadiusbymember/:id', controller: 'ms', action: 'georadiusbymember'},
      {verb: 'get', url: '/ms/_hget/:id/:field', controller: 'ms', action: 'hget'},
      {verb: 'get', url: '/ms/_hgetall/:id', controller: 'ms', action: 'hgetall'},
      {verb: 'get', url: '/ms/_hkeys/:id', controller: 'ms', action: 'hkeys'},
      {verb: 'get', url: '/ms/_hlen/:id', controller: 'ms', action: 'hlen'},
<<<<<<< HEAD
      {verb: 'get', url: '/ms/_hmget/:id/:field', contoller: 'ms', action: 'hmget'},
=======
      {verb: 'get', url: '/ms/_hmget/:id/:field', controller: 'ms', action: 'hmget'},
>>>>>>> d0c2dd55
      {verb: 'get', url: '/ms/_hstrlen/:id/:field', controller: 'ms', action: 'hstrlen'},
      {verb: 'get', url: '/ms/_hvals/:id', controller: 'ms', action: 'hvals'},
      {verb: 'get', url: '/ms/_info/:section', controller: 'ms', action: 'info'},
      {verb: 'get', url: '/ms/_info', controller: 'ms', action: 'info'},
      {verb: 'get', url: '/ms/_keys/:pattern', controller: 'ms', action: 'keys'},
      {verb: 'get', url: '/ms/_lastsave', controller: 'ms', action: 'lastsave'},
      {verb: 'get', url: '/ms/_lindex/:id/:idx', controller: 'ms', action: 'lindex'},
      {verb: 'get', url: '/ms/_llen/:id', controller: 'ms', action: 'llen'},
      {verb: 'get', url: '/ms/_lrange/:id/:start/:stop', controller: 'ms', action: 'lrange'},
      {verb: 'get', url: '/ms/_mget/:id', controller: 'ms', action: 'mget'},
      {verb: 'get', url: '/ms/_mget', controller: 'ms', action: 'mget'},
      {verb: 'get', url: '/ms/_object', controller: 'ms', action: 'object'},
      {verb: 'get', url: '/ms/_pfcount/:id', controller: 'ms', action: 'pfcount'},
      {verb: 'get', url: '/ms/_pfcount', controller: 'ms', action: 'pfcount'},
      {verb: 'get', url: '/ms/_ping', controller: 'ms', action: 'ping'},
      {verb: 'get', url: '/ms/_pttl/:id', controller: 'ms', action: 'pttl'},
      {verb: 'get', url: '/ms/_randomkey', controller: 'ms', action: 'randomkey'},
      {verb: 'get', url: '/ms/_scard/:id', controller: 'ms', action: 'scard'},
      {verb: 'get', url: '/ms/_sdiff/:id', controller: 'ms', action: 'sdiff'},
      {verb: 'get', url: '/ms/_sinter/:id', controller: 'ms', action: 'sinter'},
      {verb: 'get', url: '/ms/_sismember/:id/:member', controller: 'ms', action: 'sismember'},
      {verb: 'get', url: '/ms/_smembers/:id', controller: 'ms', action: 'smembers'},
      {verb: 'get', url: '/ms/_srandmember/:id/:count', controller: 'ms', action: 'srandmember'},
      {verb: 'get', url: '/ms/_srandmember/:id', controller: 'ms', action: 'srandmember'},
      {verb: 'get', url: '/ms/_strlen/:id', controller: 'ms', action: 'strlen'},
      {verb: 'get', url: '/ms/_time', controller: 'ms', action: 'time'},
      {verb: 'get', url: '/ms/_ttl/:id', controller: 'ms', action: 'ttl'},
      {verb: 'get', url: '/ms/_type/:id', controller: 'ms', action: 'type'},
      {verb: 'get', url: '/ms/_zcard/:id', controller: 'ms', action: 'zcard'},
      {verb: 'get', url: '/ms/_zcount/:id/:min/:max', controller: 'ms', action: 'zcount'},
      {verb: 'get', url: '/ms/_zlexcount/:id/:min/:max', controller: 'ms', action: 'zlexcount'},
      {verb: 'get', url: '/ms/_zrange/:id/:start/:stop', controller: 'ms', action: 'zrange'},
      {verb: 'get', url: '/ms/_zrangebylex/:id/:min/:max', controller: 'ms', action: 'zrangebylex'},
      {verb: 'get', url: '/ms/_zrevrangebylex/:id/:min/:max', controller: 'ms', action: 'zrevrangebylex'},
      {verb: 'get', url: '/ms/_zrangebyscore/:id/:min/:max', controller: 'ms', action: 'zrangebyscore'},
      {verb: 'get', url: '/ms/_zrank/:id/:member', controller: 'ms', action: 'zrank'},
      {verb: 'get', url: '/ms/_zrevrange/:id/:start/:stop', controller: 'ms', action: 'zrevrange'},
      {verb: 'get', url: '/ms/_zrevrangebyscore/:id/:max/:min', controller: 'ms', action: 'zrevrangebyscore'},
      {verb: 'get', url: '/ms/_zrevrank/:id/:member', controller: 'ms', action: 'zrevrank'},
      {verb: 'get', url: '/ms/_zscore/:id/:member', controller: 'ms', action: 'zscore'},
      {verb: 'get', url: '/ms/:id', controller: 'ms', action: 'get'},
      {verb: 'get', url: '/:index/:collection/:id', controller: 'read', action: 'get'},

      {verb: 'post', url: '/_bulk', controller: 'bulk', action: 'import'},
      {verb: 'post', url: '/_getStats', controller: 'admin', action: 'getStats'},
      {verb: 'post', url: '/roles/_search', controller: 'security', action: 'searchRoles'},
      {verb: 'post', url: '/roles/_mget', controller: 'security', action: 'mGetRoles'},
      {verb: 'post', url: '/roles/_create', controller: 'security', action: 'createRole'},
      {verb: 'post', url: '/roles/:id', controller: 'security', action: 'updateRole'},
      {verb: 'post', url: '/profiles/_search', controller: 'security', action: 'searchProfiles'},
      {verb: 'post', url: '/profiles/_mget', controller: 'security', action: 'mGetProfiles'},
      {verb: 'post', url: '/profiles/_create', controller: 'security', action: 'createProfile'},
      {verb: 'post', url: '/profiles/:id', controller: 'security', action: 'updateProfile'},
      {verb: 'post', url: '/users/_search', controller: 'security', action: 'searchUsers'},
      {verb: 'post', url: '/users/_create', controller: 'security', action: 'createUser'},
      {verb: 'post', url: '/users/:id', controller: 'security', action: 'updateUser'},
      {verb: 'post', url: '/_login', controller: 'auth', action: 'login'},
      {verb: 'post', url: '/_checkToken', controller: 'auth', action: 'checkToken'},
      {verb: 'post', url: '/_login/:strategy', controller: 'auth', action: 'login'},
      {verb: 'post', url: '/ms/_append/:id', controller: 'ms', action: 'append'},
      {verb: 'post', url: '/ms/_bgrewriteaof', controller: 'ms', action: 'bgrewriteaof'},
      {verb: 'post', url: '/ms/_bgsave', controller: 'ms', action: 'bgsave'},
      {verb: 'post', url: '/ms/_bitop/:operation/:destkey/:key', controller: 'ms', action: 'bitop'},
      {verb: 'post', url: '/ms/_bitop/:operation/:destkey', controller: 'ms', action: 'bitop'},
      {verb: 'post', url: '/ms/_blpop', controller: 'ms', action: 'blpop'},
      {verb: 'post', url: '/ms/_blpop/:id', controller: 'ms', action: 'blpop'},
      {verb: 'post', url: '/ms/_brpop', controller: 'ms', action: 'brpop'},
      {verb: 'post', url: '/ms/_brpop/:id', controller: 'ms', action: 'brpop'},
      {verb: 'post', url: '/ms/_brpoplpush', controller: 'ms', action: 'brpoplpush'},
      {verb: 'post', url: '/ms/_decr/:id', controller: 'ms', action: 'decr'},
      {verb: 'post', url: '/ms/_decrby/:id', controller: 'ms', action: 'decrby'},
      {verb: 'post', url: '/ms/_discard', controller: 'ms', action: 'discard'},
      {verb: 'post', url: '/ms/_exec', controller: 'ms', action: 'exec'},
      {verb: 'post', url: '/ms/_expire/:id', controller: 'ms', action: 'expire'},
      {verb: 'post', url: '/ms/_expireat/:id', controller: 'ms', action: 'expireat'},
      {verb: 'post', url: '/ms/_flushdb', controller: 'ms', action: 'flushdb'},
      {verb: 'post', url: '/ms/_geoadd/:id', controller: 'ms', action: 'geoadd'},
      {verb: 'post', url: '/ms/_getset/:id', controller: 'ms', action: 'getset'},
      {verb: 'post', url: '/ms/_hincrby/:id', controller: 'ms', action: 'hincrby'},
      {verb: 'post', url: '/ms/_hincrbyfloat/:id', controller: 'ms', action: 'hincrbyfloat'},
      {verb: 'post', url: '/ms/_hmset/:id', controller: 'ms', action: 'hmset'},
      {verb: 'post', url: '/ms/_hset/:id', controller: 'ms', action: 'hset'},
      {verb: 'post', url: '/ms/_hsetnx/:id', controller: 'ms', action: 'hsetnx'},
      {verb: 'post', url: '/ms/_incr/:id', controller: 'ms', action: 'incr'},
      {verb: 'post', url: '/ms/_incrby/:id', controller: 'ms', action: 'incrby'},
      {verb: 'post', url: '/ms/_incrbyfloat/:id', controller: 'ms', action: 'incrbyfloat'},
      {verb: 'post', url: '/ms/_linsert/:id', controller: 'ms', action: 'linsert'},
      {verb: 'post', url: '/ms/_lpop/:id', controller: 'ms', action: 'lpop'},
      {verb: 'post', url: '/ms/_lpush/:id', controller: 'ms', action: 'lpush'},
      {verb: 'post', url: '/ms/_lpushx/:id', controller: 'ms', action: 'lpushx'},
      {verb: 'post', url: '/ms/_lset/:id', controller: 'ms', action: 'lset'},
      {verb: 'post', url: '/ms/_ltrim/:id', controller: 'ms', action: 'ltrim'},
      {verb: 'post', url: '/ms/_mset/:id', controller: 'ms', action: 'mset'},
      {verb: 'post', url: '/ms/_mset', controller: 'ms', action: 'mset'},
      {verb: 'post', url: '/ms/_msetnx', controller: 'ms', action: 'msetnx'},
      {verb: 'post', url: '/ms/_multi', controller: 'ms', action: 'multi'},
      {verb: 'post', url: '/ms/_persist/:id', controller: 'ms', action: 'persist'},
      {verb: 'post', url: '/ms/_pexpire/:id', controller: 'ms', action: 'pexpire'},
      {verb: 'post', url: '/ms/_pexpireat/:id', controller: 'ms', action: 'pexpireat'},
      {verb: 'post', url: '/ms/_pfadd/:id', controller: 'ms', action: 'pfadd'},
      {verb: 'post', url: '/ms/_pfmerge', controller: 'ms', action: 'pfmerge'},
      {verb: 'post', url: '/ms/_psetex/:id', controller: 'ms', action: 'psetex'},
      {verb: 'post', url: '/ms/_psetex', controller: 'ms', action: 'psetex'},
      {verb: 'post', url: '/ms/_publish/:channel', controller: 'ms', action: 'publish'},
      {verb: 'post', url: '/ms/_rename/:id', controller: 'ms', action: 'rename'},
      {verb: 'post', url: '/ms/_renamenx/:id', controller: 'ms', action: 'renamenx'},
      {verb: 'post', url: '/ms/_restore/:id', controller: 'ms', action: 'restore'},
      {verb: 'post', url: '/ms/_rpop/:id', controller: 'ms', action: 'rpop'},
      {verb: 'post', url: '/ms/_rpoplpush', controller: 'ms', action: 'rpoplpush'},
      {verb: 'post', url: '/ms/_rpush/:id', controller: 'ms', action: 'rpush'},
      {verb: 'post', url: '/ms/_rpushx/:id', controller: 'ms', action: 'rpushx'},
      {verb: 'post', url: '/ms/_sadd/:id', controller: 'ms', action: 'sadd'},
      {verb: 'post', url: '/ms/_save', controller: 'ms', action: 'save'},
      {verb: 'post', url: '/ms/_sdiffstore/:id', controller: 'ms', action: 'sdiffstore'},
      {verb: 'post', url: '/ms/_sdiffstore', controller: 'ms', action: 'sdiffstore'},
      {verb: 'post', url: '/ms/_setbit/:id', controller: 'ms', action: 'setbit'},
      {verb: 'post', url: '/ms/_setex/:id', controller: 'ms', action: 'setex'},
      {verb: 'post', url: '/ms/_setnx/:id', controller: 'ms', action: 'setnx'},
      {verb: 'post', url: '/ms/_setrange/:id', controller: 'ms', action: 'setrange'},
      {verb: 'post', url: '/ms/_sinterstore/:id', controller: 'ms', action: 'sinterstore'},
      {verb: 'post', url: '/ms/_smove/:id', controller: 'ms', action: 'smove'},
      {verb: 'post', url: '/ms/_smove', controller: 'ms', action: 'smove'},
      {verb: 'post', url: '/ms/_sort/:id', controller: 'ms', action: 'sort'},
      {verb: 'post', url: '/ms/_spop/:id', controller: 'ms', action: 'spop'},
      {verb: 'post', url: '/ms/_sunion/:id', controller: 'ms', action: 'sunion'},
      {verb: 'post', url: '/ms/_sunionstore/:id', controller: 'ms', action: 'sunionstore'},
      {verb: 'post', url: '/ms/_zadd/:id', controller: 'ms', action: 'zadd'},
      {verb: 'post', url: '/ms/_zincrby/:id', controller: 'ms', action: 'zincrby'},
      {verb: 'post', url: '/ms/_zinterstore', controller: 'ms', action: 'zinterstore'},
      {verb: 'post', url: '/ms/_zunionstore', controller: 'ms', action: 'zunionstore'},
      {verb: 'post', url: '/ms/:id', controller: 'ms', action: 'set'},
      {verb: 'post', url: '/:index/_bulk', controller: 'bulk', action: 'import'},
      {verb: 'post', url: '/:index/_refresh', controller: 'admin', action: 'refreshIndex'},
      {verb: 'post', url: '/:index/:collection/_bulk', controller: 'bulk', action: 'import'},
      {verb: 'post', url: '/:index/:collection/_search', controller: 'read', action: 'search'},
      {verb: 'post', url: '/:index/:collection/_count', controller: 'read', action: 'count'},
      {verb: 'post', url: '/:index/:collection/_create', controller: 'write', action: 'create'},
      {verb: 'post', url: '/:index/:collection', controller: 'write', action: 'publish'},

      {verb: 'delete', url: '/_deleteIndexes', controller: 'admin', action: 'deleteIndexes'},
      {verb: 'delete', url: '/roles/:id', controller: 'security', action: 'deleteRole'},
      {verb: 'delete', url: '/profiles/:id', controller: 'security', action: 'deleteProfile'},
      {verb: 'delete', url: '/users/:id', controller: 'security', action: 'deleteUser'},
      {verb: 'delete', url: '/ms/_hdel/:id', controller: 'ms', action: 'hdel'},
      {verb: 'delete', url: '/ms/_hdel/:id', controller: 'ms', action: 'hdel'},
      {verb: 'delete', url: '/ms/_lrem/:id', controller: 'ms', action: 'lrem'},
      {verb: 'delete', url: '/ms/_srem/:id', controller: 'ms', action: 'srem'},
      {verb: 'delete', url: '/ms/_zrem/:id', controller: 'ms', action: 'zrem'},
      {verb: 'delete', url: '/ms/_zremrangebylex/:id', controller: 'ms', action: 'zremrangebylex'},
      {verb: 'delete', url: '/ms/_zremrangebyscore/:id', controller: 'ms', action: 'zremrangebyscore'},
      {verb: 'delete', url: '/ms/:id', controller: 'ms', action: 'del'},
      {verb: 'delete', url: '/ms', controller: 'ms', action: 'del'},
      {verb: 'delete', url: '/:index', controller: 'admin', action: 'deleteIndex'},
      {verb: 'delete', url: '/:index/:collection/_query', controller: 'write', action: 'deleteByQuery'},
      {verb: 'delete', url: '/:index/:collection/_truncate', controller: 'admin', action: 'truncateCollection'},
      {verb: 'delete', url: '/:index/:collection/:id', controller: 'write', action: 'delete'},

      {verb: 'put', url: '/roles/:id', controller: 'security', action: 'createOrReplaceRole'},
      {verb: 'put', url: '/roles/:id/_createOrReplace', controller: 'security', action: 'createOrReplaceRole'},
      {verb: 'put', url: '/profiles/:id', controller: 'security', action: 'createOrReplaceProfile'},
      {verb: 'put', url: '/profiles/:id/_createOrReplace', controller: 'security', action: 'createOrReplaceProfile'},
      {verb: 'put', url: '/users/:id', controller: 'security', action: 'createOrReplaceUser'},
<<<<<<< HEAD
=======
      {verb: 'put', url: '/_updateSelf', controller: 'auth', action: 'updateSelf'},
>>>>>>> d0c2dd55
      {verb: 'put', url: '/:index', controller: 'admin', action: 'createIndex'},
      {verb: 'put', url: '/:index/:collection', controller: 'write', action: 'createCollection'},
      {verb: 'put', url: '/:index/:collection/_mapping', controller: 'admin', action: 'updateMapping'},
      {verb: 'put', url: '/:index/:collection/:id/_:action', controller: 'write'},
      {verb: 'put', url: '/:index/:collection/:id', controller: 'write', action: 'createOrReplace'}
    ];
<<<<<<< HEAD
    routes = routes.concat(kuzzle.pluginsManager.routes);
=======
>>>>>>> d0c2dd55

    this.router = new Router();

    this.router.use(contentTypeCheck);

    // create and mount a new router for the coverage API
    if (process.env.FEATURE_COVERAGE === '1') {
      coverage = require('istanbul-middleware');
      this.router.use('/coverage', coverage.createHandler({resetOnGet: true}));
    }

    // create and mount a new router for our API
    this.router.use('/api', apiBase);
    this.router.use('/api/' + kuzzle.config.apiVersion, api);

    extractRouteInfo = function (infos, routeList, prefix) {
      if (!prefix) {
        prefix = '';
      }

      routeList.forEach((route) => {
        if (infos[route.controller] === undefined) {
          infos[route.controller] = {};
        }
        if (infos[route.controller][route.verb] === undefined) {
          infos[route.controller][route.verb] = [];
        }
        infos[route.controller][route.verb].push('/api/' + kuzzle.config.apiVersion + prefix + route.url);
      });
    };

    handleRoute = function(request, response) {
      var params = {
        controller: this.controller
      };

      if (this.action) {
        params.action = this.action;
      }

      if (!request.hasOwnProperty('body')) {
        request.body = {};
      }

      executeFromRest.call(kuzzle, params, request, response);
    };

    /*
     Registering the basic _serverInfo route
     This route is also used to get Kuzzle API Version, so it isn't registered under api/<version> but
     directly under api/
     */
    apiBase.get('/_serverInfo', (request, response) => {
      executeFromRest.call(kuzzle, {controller: 'read', action: 'serverInfo'}, request, response);
    });

    // create and mount a new router for plugins
    api.use('/_plugin', apiPlugin);

    kuzzle.pluginsManager.routes.forEach(route => {
      apiPlugin[route.verb](route.url, handleRoute.bind(route));
    });

    // add a body parsing middleware to our API
    api.use(bodyParser.json());

    // Simple hello world to let know to the user that kuzzle is running
    api.get('/', (request, response) => {
      var _routes = {};

      extractRouteInfo(_routes, routes);
      extractRouteInfo(_routes, kuzzle.pluginsManager.routes, '/_plugin');

      response.writeHead('Access-Control-Allow-Origin', '*');
      response.writeHead('Access-Control-Allow-Headers', 'X-Requested-With');
      response.writeHead(200, {'Content-Type': 'application/json'});
      response.end(stringify({status: 200, error: null, result: {message: 'Available routes for this API version by verb.', routes: _routes}}));
    });

    // Register API routes
    routes.forEach(route => {
      api[route.verb](route.url, handleRoute.bind(route));
    });
  };

  /**
   * Forward incoming REST requests to the HTTP routes created by the
   * initRouterHttp function.
   *
   * @param request transmitted through the REST API
   * @param response is the HTTP connection handler
   */
  this.routeHttp = function (request, response) {
    kuzzle.pluginsManager.trigger('log:silly', 'Handle HTTP request');

    this.router(request, response, finalhandler(request, response));
  };

  /**
   * Handles requests coming from MQ protocols: AMQP, MQTT & STOMP
   *
   */
  this.routeMQListener = function () {
    kuzzle.services.list.mqBroker.listenExchange(this.routename, function handleMQMessage(msg) {
      var
        context = {
          connection: null,
          user: null
        },
        data,
        requestObject,
        rawContent;

      if (!(msg.content instanceof Buffer)) {
        rawContent = msg.content.toString();
      }
      else {
        rawContent = (new Buffer(msg.content)).toString();
      }

      try {
        data = JSON.parse(rawContent);
      }
      catch (e) {
        kuzzle.pluginsManager.trigger('log:error', {message: 'Parse error', error: e});
        return false;
      }

      kuzzle.pluginsManager.trigger('log:silly', 'Handle MQ input' + msg.fields.routingKey);

      // For MQTT messages, we do not have a replyTo header like with AMQP or STOMP
      // => MQTT client has to send its mqtt client id and subscribe to the topic exchange mqtt.<clientId>
      //    to get feedback from Kuzzle.
      if (msg.properties && msg.properties.replyTo) {
        context.connection = {type: 'amq', id: data.clientId};
      }
      else {
        context.connection = {type: 'mqtt', id: data.clientId};
      }

      requestObject = new RequestObject(data, {}, 'mq');

      kuzzle.funnel.execute(requestObject, context, (error, responseObject) => {
<<<<<<< HEAD
        var errorObject;

        if (error) {
          errorObject = new ResponseObject(requestObject, error);
          kuzzle.pluginsManager.trigger('log:error', error);
          if (context.connection.type === 'amq') {
            kuzzle.services.list.mqBroker.replyTo(msg.properties.replyTo, errorObject.toJson());
          }
          else {
            kuzzle.services.list.mqBroker.addExchange('mqtt.' + context.connection.id, errorObject.toJson());
          }

          return false;
        }

=======
>>>>>>> d0c2dd55
        if (context.connection.type === 'amq') {
          kuzzle.services.list.mqBroker.replyTo(msg.properties.replyTo, responseObject.toJson());
        }
        else {
          kuzzle.services.list.mqBroker.addExchange('mqtt.' + context.connection.id, responseObject.toJson());
        }
      });
    });
  };
};

/**
 * Transmit HTTP requests to the funnel controller and forward its response back to
 * the client
 *
 * @param params contains the request metadata
 * @param request is the original request from the client
 * @param response is the HTTP connection handler
 */
function executeFromRest(params, request, response) {
  var
    requestObject,
    errorObject,
    data,
    queryParams,
    additionalData,
    context = {
      connection: {
        type: 'rest',
        id: ''
      },
      token: null
    };

  if (!params.controller) {
    errorObject = new ResponseObject(request, new BadRequestError('The "controller" argument is missing'));
    response.writeHead(errorObject.status, {'Content-Type': 'application/json'});
    response.end(stringify(errorObject.toJson()));
    return false;
  }

  if (!contentTypeCheck(request, response)) {
    return false;
  }

  data = {
    controller: params.controller,
    action: params.action || request.params.action,
    collection: request.params.collection,
    headers: request.headers
  };

  if (request.params.action) {
    delete request.params.action;
  }
  if (request.params.collection) {
    delete request.params.collection;
  }
  if (request.params.id) {
    data._id = request.params.id;
    delete request.params.id;
  }

  if (request.params.index) {
    data.index = request.params.index;
    delete request.params.index;
  }

  _.forEach(request.params, function (value, param) {
    request.body[param] = value;
  });

  queryParams = url.parse(request.originalUrl, true);
  additionalData = _.merge(request.body, queryParams.query);
  requestObject = new RequestObject(data, additionalData, 'rest');

  response.setHeader('Access-Control-Allow-Origin', '*');
  response.setHeader('Access-Control-Allow-Headers', 'X-Requested-With');

  this.funnel.execute(requestObject, context, (error, responseObject) => {
<<<<<<< HEAD
    if (error) {
      errorObject = new ResponseObject(requestObject, error);
      this.pluginsManager.trigger('log:error', error);
      response.writeHead(errorObject.status, {'Content-Type': 'application/json'});
      response.end(stringify(errorObject.toJson()));
    } else {
      response.writeHead(responseObject.status, {'Content-Type': 'application/json'});
      response.end(stringify(responseObject.toJson()));
    }
=======
    response.writeHead(responseObject.status, {'Content-Type': 'application/json'});
    response.end(stringify(responseObject.toJson()));
>>>>>>> d0c2dd55
  });
}<|MERGE_RESOLUTION|>--- conflicted
+++ resolved
@@ -93,46 +93,25 @@
     if (!requestObject) {
       error = new PluginImplementationError('Request execution error: no provided request');
       kuzzle.pluginsManager.trigger('log:error', error);
-<<<<<<< HEAD
-      return callback(new ResponseObject(requestObject, error));
-=======
       return callback(error, new ResponseObject(requestObject, error));
->>>>>>> d0c2dd55
     }
 
     if (!context || !context.connection) {
       error = new PluginImplementationError('Unable to execute request: ' + requestObject +
         '\nReason: invalid context. Use context.getRouter().newConnection() to get a valid context.');
       kuzzle.pluginsManager.trigger('log:error', error);
-<<<<<<< HEAD
-      return callback(new ResponseObject(requestObject, error));
-=======
       return callback(error, new ResponseObject(requestObject, error));
->>>>>>> d0c2dd55
     }
 
     if (!context.connection.id || !this.connections[context.connection.id]) {
       error = new PluginImplementationError('Unable to execute request: unknown context. ' +
         'Has context.getRouter().newConnection() been called before executing requests?');
       kuzzle.pluginsManager.trigger('log:error', error);
-<<<<<<< HEAD
-      return callback(new ResponseObject(requestObject, error));
-    }
-
-    kuzzle.funnel.execute(requestObject, context, (err, response) => {
-      if (err) {
-        kuzzle.pluginsManager.trigger('log:error', err);
-        return callback(new ResponseObject(requestObject, err));
-      }
-
-      callback(null, response);
-=======
       return callback(error, new ResponseObject(requestObject, error));
     }
 
     kuzzle.funnel.execute(requestObject, context, (err, response) => {
       callback(err, response);
->>>>>>> d0c2dd55
     });
   };
 
@@ -159,12 +138,9 @@
     var
       apiBase = new Router(),
       api = new Router(),
-<<<<<<< HEAD
-=======
       apiPlugin = new Router(),
       handleRoute,
       extractRouteInfo,
->>>>>>> d0c2dd55
       coverage;
 
     routes = [
@@ -197,11 +173,7 @@
       {verb: 'get', url: '/ms/_hgetall/:id', controller: 'ms', action: 'hgetall'},
       {verb: 'get', url: '/ms/_hkeys/:id', controller: 'ms', action: 'hkeys'},
       {verb: 'get', url: '/ms/_hlen/:id', controller: 'ms', action: 'hlen'},
-<<<<<<< HEAD
-      {verb: 'get', url: '/ms/_hmget/:id/:field', contoller: 'ms', action: 'hmget'},
-=======
       {verb: 'get', url: '/ms/_hmget/:id/:field', controller: 'ms', action: 'hmget'},
->>>>>>> d0c2dd55
       {verb: 'get', url: '/ms/_hstrlen/:id/:field', controller: 'ms', action: 'hstrlen'},
       {verb: 'get', url: '/ms/_hvals/:id', controller: 'ms', action: 'hvals'},
       {verb: 'get', url: '/ms/_info/:section', controller: 'ms', action: 'info'},
@@ -364,20 +336,13 @@
       {verb: 'put', url: '/profiles/:id', controller: 'security', action: 'createOrReplaceProfile'},
       {verb: 'put', url: '/profiles/:id/_createOrReplace', controller: 'security', action: 'createOrReplaceProfile'},
       {verb: 'put', url: '/users/:id', controller: 'security', action: 'createOrReplaceUser'},
-<<<<<<< HEAD
-=======
       {verb: 'put', url: '/_updateSelf', controller: 'auth', action: 'updateSelf'},
->>>>>>> d0c2dd55
       {verb: 'put', url: '/:index', controller: 'admin', action: 'createIndex'},
       {verb: 'put', url: '/:index/:collection', controller: 'write', action: 'createCollection'},
       {verb: 'put', url: '/:index/:collection/_mapping', controller: 'admin', action: 'updateMapping'},
       {verb: 'put', url: '/:index/:collection/:id/_:action', controller: 'write'},
       {verb: 'put', url: '/:index/:collection/:id', controller: 'write', action: 'createOrReplace'}
     ];
-<<<<<<< HEAD
-    routes = routes.concat(kuzzle.pluginsManager.routes);
-=======
->>>>>>> d0c2dd55
 
     this.router = new Router();
 
@@ -521,24 +486,6 @@
       requestObject = new RequestObject(data, {}, 'mq');
 
       kuzzle.funnel.execute(requestObject, context, (error, responseObject) => {
-<<<<<<< HEAD
-        var errorObject;
-
-        if (error) {
-          errorObject = new ResponseObject(requestObject, error);
-          kuzzle.pluginsManager.trigger('log:error', error);
-          if (context.connection.type === 'amq') {
-            kuzzle.services.list.mqBroker.replyTo(msg.properties.replyTo, errorObject.toJson());
-          }
-          else {
-            kuzzle.services.list.mqBroker.addExchange('mqtt.' + context.connection.id, errorObject.toJson());
-          }
-
-          return false;
-        }
-
-=======
->>>>>>> d0c2dd55
         if (context.connection.type === 'amq') {
           kuzzle.services.list.mqBroker.replyTo(msg.properties.replyTo, responseObject.toJson());
         }
@@ -619,19 +566,7 @@
   response.setHeader('Access-Control-Allow-Headers', 'X-Requested-With');
 
   this.funnel.execute(requestObject, context, (error, responseObject) => {
-<<<<<<< HEAD
-    if (error) {
-      errorObject = new ResponseObject(requestObject, error);
-      this.pluginsManager.trigger('log:error', error);
-      response.writeHead(errorObject.status, {'Content-Type': 'application/json'});
-      response.end(stringify(errorObject.toJson()));
-    } else {
-      response.writeHead(responseObject.status, {'Content-Type': 'application/json'});
-      response.end(stringify(responseObject.toJson()));
-    }
-=======
     response.writeHead(responseObject.status, {'Content-Type': 'application/json'});
     response.end(stringify(responseObject.toJson()));
->>>>>>> d0c2dd55
   });
 }