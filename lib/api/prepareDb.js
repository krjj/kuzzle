/*eslint-disable no-console,no-else-return */
var
  fs = require('fs'),
  RequestObject = require('./core/models/requestObject.js'),
  InternalError = require('./core/errors/internalError'),
  async = require('async'),
  q = require('q'),
  actualIndexes = [],
  env = {
    fixtures: 'FIXTURES',
    mappings: 'DEFAULT_MAPPING'
  },
  data = {};

module.exports = function () {
  if (this.isServer) {
    return this.services.list.readEngine.listIndexes(new RequestObject({}))
      .then((_actualIndexes) => {
        actualIndexes = _actualIndexes.data.body.indexes || [];
      })
      .then(() => {
        return readFile.call(this, 'mappings');
      })
      .then(() => {
        return readFile.call(this, 'fixtures');
      })
      .then(() => {
        return createIndexes.call(this);
      })
      .then(() => {
        return importMapping.call(this);
      })
      .then(() => {
        return importFixtures.call(this);
      });
  } else {
    return q();
  }
};

function readFile(which) {
  var
    deferred = q.defer(),
    envVar = env[which];

  if (!process.env[envVar] || process.env[envVar] === '') {
    console.log('== No default ' + which + ' file specified in env vars: continue.');
    data[which] = {};
<<<<<<< HEAD
    return deferred.resolve();
=======
    deferred.resolve();
    return deferred.promise;
>>>>>>> 39cefc95
  }

  console.log('== Reading default ' + which + ' file ' + process.env[envVar] + '...');

  try {
    data[which] = JSON.parse(fs.readFileSync(process.env[envVar], 'utf8'));
    console.log('== Reading default ' + which + ' file ' + process.env[envVar] + ' done.');
    deferred.resolve();
    return deferred.promise;
  }
  catch (e) {
    console.log(
      'An error occured when reading the ' + process.env[envVar] + ' file! \n' +
      'Remember to put the file into the docker scope...\n' +
      'Here is the original error: ' + e.message
    );

<<<<<<< HEAD
    return deferred.reject(new InternalError('Error while loading the file ' + process.env[envVar]));
=======
    deferred.reject(new InternalError('Error while loading the file ' + process.env[envVar]));
    return deferred.promise;
>>>>>>> 39cefc95
  }
  return deferred.promise;
}

function createIndexes () {
  var deferred = q.defer();

  async.map(
    Object.keys(data.mappings).concat(Object.keys(data.fixtures)), 
    (index, callback) => {
      console.log('== Trying to create index "' + index + '"...');
      if (actualIndexes.indexOf(index) > -1) {

        console.log('== index "' + index + '" already exists.');
        callback(null, true);

      } else {
        this.services.list.writeEngine.createIndex(new RequestObject({index: index}))
          .then(() => {
            console.log('== index "' + index + '" created.');
            actualIndexes.push(index);
            callback(null, true);
          })
          .catch((error) => {
            console.log('!! index "' + index + '" not created !');
            callback(error);
          });
      }

    }, 
    (error) => {

      console.log('== Index creation process terminated.');

      if (error) {
        console.log(
          '!! An error occured during the indexes creation.\nHere is the original error message:\n'+error.message
        );

        deferred.reject(new InternalError('An error occured during the indexes creation.\nHere is the original error message:\n'+error.message));
        return deferred.promise;
      }

<<<<<<< HEAD
      return deferred.resolve();
=======
      deferred.resolve();
      return deferred.promise;
>>>>>>> 39cefc95
    }
  );

  return deferred.promise;
}
<<<<<<< HEAD

function importMapping () {
  var
    deferred = q.defer();

  async.each(Object.keys(data.mappings), (index, callbackIndex) => {

=======

function importMapping () {
  var
    deferred = q.defer();

  async.each(Object.keys(data.mappings), (index, callbackIndex) => {

>>>>>>> 39cefc95
    async.each(Object.keys(data.mappings[index]), (collection, callbackCollection) => {

      console.log('== Importing mapping for collection ' + index + ':' + collection + '...');

      async.each(data.mappings[index][collection], (mapping, callbackMapping) => {
        var mappingOptions = {
          action: 'putMapping',
          index: index,
          collection: collection,
          body: mapping
        };

        this.services.list.writeEngine.putMapping(new RequestObject(mappingOptions))
          .then(function () {
            callbackMapping();
          })
          .catch(function (error) {
            callbackMapping('Mapping import error' + error);
          });

      }, function (error) {
        callbackCollection(error);
      });
    }, function (error) {
      callbackIndex(error);
    });

  }, error => {
    if (error) {
      return deferred.reject(error);
    }

    console.log('== All mapping imports launched.');
    return deferred.resolve();

  });

  return deferred.promise;
}

function importFixtures() {
  var
    deferred = q.defer();

  async.each(Object.keys(data.fixtures), (index, callbackIndex) => {
    async.each(Object.keys(data.fixtures[index]), (collection, callback) => {
      var fixture = {
        action: 'import',
        index: index,
        collection: collection,
        body: data.fixtures[index][collection]
      };

      console.log('== Importing fixtures for collection ' + index + ':' + collection + '...');
      this.services.list.writeEngine.import(new RequestObject(fixture))
        .then(function () {
          callback();
        })
        .catch(function (error) {
          callback('Fixture import error' + error);
        });
    }, function (error) {
      callbackIndex(error);
    });
  }, error => {
    if (error) {
      return deferred.reject(error);
    }

    console.log('== All fixtures imports launched.');
<<<<<<< HEAD
    return deferred.resolve();
=======
    deferred.resolve();
>>>>>>> 39cefc95

  });

  return deferred.promise;
}<|MERGE_RESOLUTION|>--- conflicted
+++ resolved
@@ -46,12 +46,7 @@
   if (!process.env[envVar] || process.env[envVar] === '') {
     console.log('== No default ' + which + ' file specified in env vars: continue.');
     data[which] = {};
-<<<<<<< HEAD
     return deferred.resolve();
-=======
-    deferred.resolve();
-    return deferred.promise;
->>>>>>> 39cefc95
   }
 
   console.log('== Reading default ' + which + ' file ' + process.env[envVar] + '...');
@@ -69,12 +64,7 @@
       'Here is the original error: ' + e.message
     );
 
-<<<<<<< HEAD
     return deferred.reject(new InternalError('Error while loading the file ' + process.env[envVar]));
-=======
-    deferred.reject(new InternalError('Error while loading the file ' + process.env[envVar]));
-    return deferred.promise;
->>>>>>> 39cefc95
   }
   return deferred.promise;
 }
@@ -118,18 +108,12 @@
         return deferred.promise;
       }
 
-<<<<<<< HEAD
       return deferred.resolve();
-=======
-      deferred.resolve();
-      return deferred.promise;
->>>>>>> 39cefc95
     }
   );
 
   return deferred.promise;
 }
-<<<<<<< HEAD
 
 function importMapping () {
   var
@@ -137,15 +121,6 @@
 
   async.each(Object.keys(data.mappings), (index, callbackIndex) => {
 
-=======
-
-function importMapping () {
-  var
-    deferred = q.defer();
-
-  async.each(Object.keys(data.mappings), (index, callbackIndex) => {
-
->>>>>>> 39cefc95
     async.each(Object.keys(data.mappings[index]), (collection, callbackCollection) => {
 
       console.log('== Importing mapping for collection ' + index + ':' + collection + '...');
@@ -216,12 +191,7 @@
     }
 
     console.log('== All fixtures imports launched.');
-<<<<<<< HEAD
     return deferred.resolve();
-=======
-    deferred.resolve();
->>>>>>> 39cefc95
-
   });
 
   return deferred.promise;
