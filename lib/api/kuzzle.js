--- conflicted
+++ resolved
@@ -81,12 +81,8 @@
   this.start = function () {
 
     return this.internalEngine.init()
-<<<<<<< HEAD
       .then(() => this.validation.init())
-      .then(() => this.pluginsManager.init(true))
-=======
       .then(() => this.pluginsManager.init())
->>>>>>> 58d8fcce
       .then(() => this.pluginsManager.run())
       .then(() => this.services.init())
       .then(() => this.indexCache.init())
