--- conflicted
+++ resolved
@@ -202,11 +202,7 @@
         .timeout(this.kuzzle.config.services.common.defaultInitTimeout)
         .then(() => {
           if (this.protocols[manifest.name]) {
-<<<<<<< HEAD
-            throw new KuzzleInternalError(`Conflicting protocol name "${manifest.name}".`);
-=======
             throw new PluginImplementationError(`Conflicting protocol name "${manifest.name}".`);
->>>>>>> f3fb1f65
           }
           this.protocols[manifest.name] = protocol;
         });
