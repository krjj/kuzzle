var
  _ = require('lodash'),
  BadRequestError = require('kuzzle-common-objects').Errors.badRequestError,
  compareVersions = require('compare-versions'),
  exec = require('child_process').exec,
  fs = require('fs'),
  Promise = require('bluebird'),
  rimraf = require('rimraf');

function PluginPackage (kuzzle, name, definition) {
  this.kuzzle = kuzzle;
  this.name = name;

  this.activated = true;

  if (definition) {
    this.setDefinition(definition);
  }
}

PluginPackage.prototype.setDefinition = function pluginPackageSetDefinition (definition) {
  [
    'path',
    'gitUrl',
    'url',
    'npmVersion',
    'version',
    'activated'
  ].forEach(k => {
    if (definition[k] !== undefined) {
      switch (k) {
        case 'gitUrl':
          this.url = definition[k];
          break;
        case 'npmVersion':
          this.version = definition[k];
          break;
        default:
          this[k] = definition[k];
      }
    }
  });

  return this;
};

PluginPackage.prototype.dbConfiguration = function pluginPackageDbConfiguration () {
  return this.kuzzle.internalEngine.get('plugins', this.name)
    .then(response => {
      var config = response._source;

      if (config.npmVersion) {
        if (config.version === undefined) {
          config.version = config.npmVersion;
        }
        delete config.npmVersion;
      }

      if (config.gitUrl) {
        if (config.url === undefined) {
          config.url = config.gitUrl;
        }
        delete config.gitUrl;
      }

      return config;
    });
};

PluginPackage.prototype.updateDbConfiguration = function pluginPackageUpdateDbConfiguration (config) {
  return this.kuzzle.internalEngine.createOrReplace('plugins', this.name, {
    version: this.version,
    activated: this.activated,
    config
  })
    .then(response => response._source);
};

<<<<<<< HEAD
PluginPackage.prototype.setActivate = function pluginPackageSetActive (activated) {
=======
PluginPackage.prototype.setActivate = function pluginPackageSetActivate (activated) {
>>>>>>> 8a244911
  return this.dbConfiguration()
    .then(definition => {
      if (definition && !definition.deleted) {
        this.activated = activated === undefined || activated;
        return this.updateDbConfiguration(definition.config);
      }

      return {deleted: true};
    });
};

PluginPackage.prototype.localConfiguration = function pluginPackageLocalConfiguration () {
  var
    config = {},
    pkgjson;

  try {
    pkgjson = require(`${this.kuzzle.rootPath}/node_modules/${this.name}/package.json`);
  }
  catch (e) {
    // do nothing
  }
  // default config from plugin package.json
  if (pkgjson && pkgjson.pluginInfo && pkgjson.pluginInfo.defaultConfig) {
    config = pkgjson.pluginInfo.defaultConfig;
  }

  // allow default plugin configuration to be overridden by kuzzle
  if (this.kuzzle.config.plugins[this.name] && this.kuzzle.config.plugins[this.name].config) {
    config = _.merge(config, this.kuzzle.config.plugins[this.name].config);
  }

  return config;
};

PluginPackage.prototype.isInstalled = function pluginPackageIsInstalled () {
  var
    isInstalled = false;

  try {
    require(`${this.kuzzle.rootPath}/node_modules/${this.name}/package.json`);
    isInstalled = true;
  }
  catch (error) {
    // do nothing
  }

  return isInstalled;
};

PluginPackage.prototype.needsInstall = function pluginPackageNeedsInstall () {
  if (!this.isInstalled()) {
    return Promise.resolve(true);
  }

  return this.dbConfiguration()
    .then(config => {
      if (config.deleted) {
        return false;
      }
      return compareVersions(config.version, this.localVersion()) > 0;
    })
    .catch(error => {
      if (error.message === 'Not Found') {
        return true;
      }

      throw error;
    });
};

PluginPackage.prototype.needsToBeDeleted = function pluginPackageNeedsToBeDeleted () {
  if (!this.isInstalled()) {
    return Promise.resolve(false);
  }

  return this.dbConfiguration()
    .then(config => Boolean(config.deleted))
    .catch(error => {
      if (error.message === 'Not Found') {
        return false;
      }

      throw error;
    });
};

PluginPackage.prototype.localVersion = function pluginPackageLocalVersion () {
  var
    pkgjson = require(`${this.kuzzle.rootPath}/node_modules/${this.name}/package.json`);

  return pkgjson.version;
};

PluginPackage.prototype.install = function pluginPackageInstall () {
  var
    pkg = this.name;

  if (this.path) {
    pkg = this.path;
  }
  if (this.url) {
    pkg = this.url;
  }

  if (this.version) {
    if (/\.git$/.test(pkg)) {
      pkg += '#' + this.version;
    }
    else if (!/^https?:\/\//.test(pkg)) {
      pkg += '@' + this.version;
    }
  }

  return Promise.promisify(exec)(`npm install ${pkg}`)
    .then(stdout => {
      var regex = /^(\w+)@([0-9.]+) node_modules\/\w+$/;

      /*
         when using another installation method than npm repository,
         we cannot determine the plugin name from the installation
         options only.

         The only way for the time being is to parse the npm install
         response to get it.
      */
      stdout.split(/\r?\n/)
        .reverse()
        .some(line => {
          var
            r = regex.exec(line),
            wrongNameMsg;

          if (r) {
            wrongNameMsg = `WARNING: Given plugin name "${this.name}" does not match its packages.json name "${r[1]}".\n`
              + `If you installed this plugin by other means than the CLI, please update Kuzzle configuration to use proper name "${r[1]}".`;

            if (this.name && this.name !== r[1]) {
              // the provided name does not match the one from the packages.json
              if (this.kuzzle.pluginsManager.isInit) {
                // the plugin manager is init. We are most likely running action for the remote controller
                // and need to inform the user back
                throw new BadRequestError(wrongNameMsg);
              }
              else {
                console.warn(wrongNameMsg); // eslint-disable-line no-console
              }
            }

            this.name = r[1];
            this.version = r[2];
            return true;
          }

          return false;
        });
    })
    .then(() => {
      this.config = this.localConfiguration();
      return this.updateDbConfiguration(this.config);
    })
    .then(() => {
      return {
        name: this.name,
        version: this.version,
        config: this.config
      };
    });
};

PluginPackage.prototype.delete = function pluginPackageDelete () {
  return this.kuzzle.internalEngine.createOrReplace('plugins', this.name, {deleted: true})
    .then(() => Promise.promisify(rimraf)(`${this.kuzzle.rootPath}/node_modules/${this.name}`))
    .then(() => {
      this.deleted = true;
      return { acknowledged: true };
    });
};

PluginPackage.prototype.setConfigurationProperty = function pluginPackageSetConfigurationProperty (property) {
  return this.dbConfiguration()
    .then(definition => {
      if (definition.deleted) {
        return Promise.resolve({deleted: true});
      }

      return this.updateDbConfiguration(_.extend(definition.config, property));
    });
};

PluginPackage.prototype.unsetConfigurationProperty = function pluginPackageUnsetConfigurationProperty (key) {
  return this.dbConfiguration()
    .then(definition => {
      if (definition && definition.deleted) {
        return Promise.resolve({deleted: true});
      }

      if (definition.config[key] === undefined) {
        return Promise.reject(new BadRequestError(`Property ${key} not found in plugin configuration`));
      }

      delete definition.config[key];

      return this.updateDbConfiguration(definition.config);
    });
};

<<<<<<< HEAD
PluginPackage.prototype.importConfigurationFromFile = function pluginPackageImportConfigurationFormFile (path) {
=======
PluginPackage.prototype.importConfigurationFromFile = function pluginPackageImportConfigurationFromFile (path) {
>>>>>>> 8a244911
  var
    content;

  try {
    content = fs.readFileSync(path, 'UTF-8');
  } catch (err) {
    return Promise.reject(new BadRequestError(`Error opening file ${path}: ${err.message}`));
  }

  try {
    content = JSON.parse(content);
  }
  catch (err) {
    return Promise.reject(new BadRequestError(`Unable to parse ${path}: ${err}`));
  }

  return this.updateDbConfiguration(content)
    .then(response => response._source);
};

module.exports = PluginPackage;

<|MERGE_RESOLUTION|>--- conflicted
+++ resolved
@@ -76,11 +76,7 @@
     .then(response => response._source);
 };
 
-<<<<<<< HEAD
-PluginPackage.prototype.setActivate = function pluginPackageSetActive (activated) {
-=======
 PluginPackage.prototype.setActivate = function pluginPackageSetActivate (activated) {
->>>>>>> 8a244911
   return this.dbConfiguration()
     .then(definition => {
       if (definition && !definition.deleted) {
@@ -288,11 +284,7 @@
     });
 };
 
-<<<<<<< HEAD
-PluginPackage.prototype.importConfigurationFromFile = function pluginPackageImportConfigurationFormFile (path) {
-=======
 PluginPackage.prototype.importConfigurationFromFile = function pluginPackageImportConfigurationFromFile (path) {
->>>>>>> 8a244911
   var
     content;
 
