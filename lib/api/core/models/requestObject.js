var
  BadRequestError = require('../errors/badRequestError'),
  uuid = require('node-uuid'),
  q = require('q'),
  _ = require('lodash'),
  async = require('async');

function RequestObject(object, additionalData, protocol) {
  this.data = {};
  this.metadata = {};
  this.protocol = null;
  this.index = null;
  this.collection = null;
  this.controller = null;
  this.action = null;
  this.requestId = null;
  this.timestamp = null;
  this.state = null;
  this.scope = null;
  this.users = null;

  construct.call(this, object, additionalData, protocol);
}

/**
 * @param object
 * @param additionalData
 * @param protocol
 * @returns {*}
 */
function construct (object, additionalData, protocol) {
  if (!additionalData) {
    additionalData = {};
  }

<<<<<<< HEAD
  // Mandatory arguments (case sensitive)
  ['action', 'controller', 'collection'].forEach(attr => {
=======
  ['action', 'controller', 'collection', 'index'].forEach(attr => {
>>>>>>> a4bafd8c
    this[attr] = object[attr] || additionalData[attr];
  });

  // Optional arguments (case insensitive)
  ['state', 'scope', 'users'].forEach(attr => {
    this[attr] = (object[attr] ? object[attr].toLowerCase() : object[attr]) || (additionalData[attr] ? additionalData[attr].toLowerCase() : additionalData[attr]);
  });

  // the user can define the _id either in body or directly in object
  if (additionalData._id) {
    this.data._id = additionalData._id;
    delete additionalData._id;
  }
  else if (object._id) {
    this.data._id = object._id;
  }
  else if (object.body && object.body._id !== undefined) {
    this.data._id = object.body._id;
  }

  if (object.body !== undefined) {
    this.data.body = object.body;
  }
  else if (object.query !== undefined) {
    this.data = object;
  }
  else if (additionalData.query !== undefined) {
    this.data = additionalData;
  }
  else {
    this.data.body = additionalData.body || additionalData;
  }

  // add protocol into requestObject: rest, ws or mq
  this.protocol = protocol;

  // add the creation date (can be used for 'created at' or 'update at')
  this.timestamp = (new Date().getTime());

  // The request Id is optional, but we have to generate it if the user
  // do not provide it. We need to return this id to let the user know
  // how to get real time information about his data
  this.requestId = object.requestId || uuid.v4();

  // metadata are volatile data passed by users and given back in responses
  if (additionalData.metadata && typeof additionalData.metadata === 'object') {
    this.metadata = additionalData.metadata;
  } else if (object.metadata && typeof object.metadata === 'object') {
    this.metadata = object.metadata;
  }

  return object;
}

RequestObject.prototype.checkInformation = function () {
  var deferred = q.defer();

  async.parallel([
    // Test if the controller is well defined
    function (callback) {
      if (!this.controller) {
        callback(new BadRequestError('No controller provided for object'));
        return false;
      }

      callback(false);
    }.bind(this),

    // Test if the action is well defined
    function (callback) {
      if (!this.action) {
        callback(new BadRequestError('No action provided for object'));
        return false;
      }

      callback(null);
    }.bind(this)
  ], function onTestError (err) {
    if (err) {
      deferred.reject(err);
      return false;
    }

    deferred.resolve();
  });

  return deferred.promise;
};

RequestObject.prototype.isValid = function () {
  var deferred = q.defer();

  // TODO: implement validation
  if (this.data.body === undefined || _.isEmpty(this.data.body)) {
    deferred.reject(new BadRequestError('The body can\'t be empty'));
    return deferred.promise;
  }

  deferred.resolve();
  return deferred.promise;
};

module.exports = RequestObject;<|MERGE_RESOLUTION|>--- conflicted
+++ resolved
@@ -33,12 +33,8 @@
     additionalData = {};
   }
 
-<<<<<<< HEAD
   // Mandatory arguments (case sensitive)
-  ['action', 'controller', 'collection'].forEach(attr => {
-=======
   ['action', 'controller', 'collection', 'index'].forEach(attr => {
->>>>>>> a4bafd8c
     this[attr] = object[attr] || additionalData[attr];
   });
 
