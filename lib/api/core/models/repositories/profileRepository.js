--- conflicted
+++ resolved
@@ -208,12 +208,7 @@
           return Promise.reject(new ForbiddenError('The profile "' + profile._id + '" cannot be deleted since it is used by some users.'));
         }
 
-<<<<<<< HEAD
-        return this.deleteFromCache(profile._id)
-          .then(() => this.deleteFromDatabase(profile._id, options))
-=======
-        return this.deleteFromDatabase(profile._id)
->>>>>>> c2019dd6
+        return this.deleteFromDatabase(profile._id, options)
           .then((deleteResponse) => {
             if (this.profiles[profile._id] !== undefined) {
               delete this.profiles[profile._id];
