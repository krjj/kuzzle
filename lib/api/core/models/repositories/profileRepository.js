module.exports = function (kuzzle) {
  var
    _ = require('lodash'),
    q = require('q'),
    Profile = require('../security/profile'),
    BadRequestError = require('../../errors/badRequestError'),
    NotFoundError = require('../../errors/notFoundError'),
    Repository = require('./repository');

  var extractRoleIds = function (roles) {
    return roles.map(role => {
      if (typeof role === 'string') {
        return role;
      }

      return role._id;
    });
  };

  function ProfileRepository () {
    this.profiles = {};
  }

  ProfileRepository.prototype = new Repository(kuzzle, {
    index: kuzzle.config.internalIndex,
    collection: 'profiles',
    ObjectConstructor: Profile,
    cacheEngine: kuzzle.services.list.userCache
  });

  /**
   * Loads a Profile object given its id.
   *
   * @param {Profile|string} profile
   * @returns {Promise} Resolves to the matching Profile object if found, null if not.
   */
  ProfileRepository.prototype.loadProfile = function (profile) {
    var
      profileId,
      p = new Profile();

    if (profile instanceof Profile) {
      profileId = profile._id;
    }
    else if (typeof profile === 'string') {
      profileId = profile;
    }

    if (this.profiles[profileId]) {
      this.profiles[profileId]._id = profileId;
      return this.hydrate(p, this.profiles[profileId]);
    }

    return this.loadOneFromDatabase(profileId)
      .then((result) => {
        if (result) {
          // we got a profile from the database, we can use it
          this.profiles[profileId] = this.serializeToDatabase(result);
          return q(result);
        }

        // no profile found
        return q(null);
      });
  };

  /**
   * Builds a Profile object from a RequestObject
   * @param {RequestObject} requestObject
   * @returns {Promise} Resolves to the built Profile object.
   */
  ProfileRepository.prototype.buildProfileFromRequestObject = function (requestObject) {
    var profile = new Profile();

    if (!requestObject.data._id) {
      return q.reject(new BadRequestError('Missing profile id'));
    }

    profile._id = requestObject.data._id;

    Object.keys(requestObject.data.body).forEach((key) => {
      if (key !== '_id') {
        profile[key] = requestObject.data.body[key];
      }
    });

    return q(profile);
  };

  /**
   *
   * @param roles
   * @param from
   * @param offsetSize
   * @param hydrate
   * @returns {*}
   */
  ProfileRepository.prototype.searchProfiles = function (roles, from, offsetSize, hydrate) {
    var filter = {};

    if (roles && Array.isArray(roles) && roles.length) {
      filter.or = [];
      roles.forEach(role => {
        filter.or.push({terms: { 'roles': [ role ] }});
      });
    }

    return this.search(filter, from, offsetSize, hydrate);
  };

  /**
   * Populates a Profile object with the values contained in the data object.
   *
   * @param {Profile} profile
   * @param {Object} data
   * @returns {Promise} Resolves to the hydrated Profile object.
   */
  ProfileRepository.prototype.hydrate = function (profile, data) {
    var
      deferred = q.defer(),
      o;
    // force "default" role if the profile does not have any role in it
    if (!profile.roles || profile.roles.length === 0) {
      profile.roles = [ 'default' ];
    }

    Repository.prototype.hydrate.call(this, profile, data)
      .then(result => {
        o = result;
        return kuzzle.repositories.role.loadRoles(result.roles);
      })
      .then((roles) => {
        // Fail if not all roles are found
        var rolesNotFound = _.difference(data.roles, extractRoleIds(roles));
        if (rolesNotFound.length) {
          deferred.reject(new NotFoundError(`Unable to hydrate the profile ${data._id}. The following roles don't exist: ${rolesNotFound}`));
          return deferred.promise;
        }

        o.roles = roles;

        deferred.resolve(o);
      })
      .catch(error => deferred.reject(error));

    return deferred.promise;
  };

  /**
   * Given a Profile object, delete it from memory and database
   * @param {Profile} profile
   * @returns {Promise}
   */
  ProfileRepository.prototype.deleteProfile = function (profile) {
    if (!profile._id) {
      return q.reject(new BadRequestError('Missing profile id'));
    }

    if (['admin', 'default', 'anonymous'].indexOf(profile._id) > -1) {
      return q.reject(new BadRequestError(profile._id + ' is one of the basic profiles of Kuzzle, you cannot delete it, but you can edit it.'));
    }

    return this.deleteFromDatabase(profile._id)
      .then(response => {
        if (this.profiles[profile._id]) {
          delete this.profiles[profile._id];
        }

        return response;
      });
  };

  /**
   * From a Profile object, returns a serialized object ready to be persisted
   * to the database.
   *
   * @param {Profile} profile
   * @returns {Object}
   */
  ProfileRepository.prototype.serializeToDatabase = function (profile) {
    var result = {};

    Object.keys(profile).forEach(function (key) {
      if (key !== 'roles') {
        result[key] = profile[key];
      }
    });

    result.roles = extractRoleIds(profile.roles);

    delete result._id;

    return result;
  };

  /**
   * Given a Profile object, validates its definition and if OK, persist it to the database.
   * @param {Profile} profile
   * @param {object} context - user's context
   * @param {Object} opts The persistence options
   * @returns {Promise}
   **/
  ProfileRepository.prototype.validateAndSaveProfile = function (profile, context, opts) {
    if (!profile._id) {
      return q.reject(new BadRequestError('Missing profile id'));
    }

    return profile.validateDefinition()
      .then(() => {
        this.profiles[profile._id] = this.serializeToDatabase(profile);
        return this.persistToDatabase(profile, opts);
      })
<<<<<<< HEAD
      .then(() => this.hydrate(profile, this.profiles[profile._id]))
      .catch((error) => {
        return q.reject(error);
      });
=======
      .then(() => this.hydrate(profile, this.profiles[profile._id]));
>>>>>>> d0c2dd55
  };

  return ProfileRepository;
};<|MERGE_RESOLUTION|>--- conflicted
+++ resolved
@@ -210,14 +210,7 @@
         this.profiles[profile._id] = this.serializeToDatabase(profile);
         return this.persistToDatabase(profile, opts);
       })
-<<<<<<< HEAD
-      .then(() => this.hydrate(profile, this.profiles[profile._id]))
-      .catch((error) => {
-        return q.reject(error);
-      });
-=======
       .then(() => this.hydrate(profile, this.profiles[profile._id]));
->>>>>>> d0c2dd55
   };
 
   return ProfileRepository;
