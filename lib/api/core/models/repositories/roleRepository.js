module.exports = function (kuzzle) {
  var
    _ = require('lodash'),
    q = require('q'),
    BadRequestError = require('../../errors/badRequestError'),
    Repository = require('./repository'),
    Role = require('../security/role');


  function RoleRepository() {
    this.roles = {};
  }

  RoleRepository.prototype = new Repository(kuzzle, {
    index: '%kuzzle',
    collection: 'roles',
    ObjectConstructor: Role,
    cacheEngine: kuzzle.services.list.userCache
  });

  /**
   * From a list of role ids, retrieves the matching Role objects.
   *
   * @param {Array} roleKeys The role ids to load
   * @returns {Promise} Resolves to an array containing the matching found Role objects.
   */
  RoleRepository.prototype.loadRoles = function (roleKeys) {
    var
      deferred = q.defer(),
      keys = [],
      buffer = {},
      result = [];

    roleKeys.forEach(function (roleKey) {
      if (this.roles[roleKey]) {
        buffer[roleKey] = this.roles[roleKey];
      }
      else {
        keys.push(roleKey);
      }
    }.bind(this));

    if (keys.length === 0) {
      Object.keys(buffer).forEach(function (key) {
        result.push(buffer[key]);
      });

      deferred.resolve(result);
    }
    else {
      this.loadMultiFromDatabase(keys)
        .then(function (roles) {
          var promises = [];

          roles.forEach(function (role) {
            buffer[role._id] = role;
          });

          _.difference(roleKeys, Object.keys(buffer)).forEach(function (key) {
            var role;

            if (kuzzle.config.defaultUserRoles[key] !== undefined) {
              role = new Role();
              promises.push(this.hydrate(role, kuzzle.config.defaultUserRoles[key]));
            }
          }.bind(this));

          if (promises.length === 0) {
            Object.keys(buffer).forEach(function (key) {
              result.push(buffer[key]);
            });

            deferred.resolve(result);
            return;
          }

          q.all(promises)
            .then(function (results) {
              results.forEach(function (role) {
                buffer[role._id] = role;
              });

              Object.keys(buffer).forEach(function (key) {
                result.push(buffer[key]);
              });

              deferred.resolve(result);
            })
            .catch(function (error) {
              deferred.reject(error);
            });
        }.bind(this))
        .catch(function (error) {
          deferred.reject(error);
        });
    }


    return deferred.promise;
  };

  /**
   * Builds a Role object from a RequestObject
   * @param {RequestObject} requestObject
   * @returns {Role}
   */
  RoleRepository.prototype.getRoleFromRequestObject = function (requestObject) {
    var role = new Role();
    if (requestObject.data._id) {
      role._id = requestObject.data._id;
    }

    if (requestObject.data.body && requestObject.data.body.indexes) {
      role.indexes = requestObject.data.body.indexes;
    }

    return role;
  };

  /**
   * Get from database the document that represent the role given in parameter
   * @param {Role} role
   * @returns {Promise}
   */
  RoleRepository.prototype.loadRole = function (role) {
    var deferred = q.defer();

    if (!role._id) {
      deferred.reject(new BadRequestError('Missing role id'));
      return deferred.promise;
    }

    if (this.roles[role._id]) {
      deferred.resolve(this.roles[role._id]);
    }
    else {
      return this.loadOneFromDatabase(role._id);
    }

    return deferred.promise;
  };

  /**
   *
   * @param {RequestObject} requestObject
   */
  RoleRepository.prototype.searchRole = function (requestObject) {
    var filter = {or: []};

    requestObject.data.body = requestObject.data.body || {};

    if (requestObject.data.body.indexes && Array.isArray(requestObject.data.body.indexes)) {
      requestObject.data.body.indexes.forEach(index => {
        filter.or.push({exists: {field : 'indexes.' + index}});
      });

      // Manually add wildcard on index because we want to retrieve roles that add rights on all indexes
<<<<<<< HEAD
      if (requestObject.data.body.indexes.length > 1) {
        filter.or.push({exists: {field: 'indexes.*'}});

        requestObject.data.body = {filter: filter};
=======
      if (requestObject.data.body.indexes.length >= 1) {
        filter.or.push({exists: {field: 'indexes.*'}});
>>>>>>> ff8a59da
      }
    }

    // todo: get list from ES and do a .map on it for filter on collection/controller/action in addition to index
<<<<<<< HEAD
    return this.search(filter);
=======
    return this.search(filter, requestObject.data.body.from, requestObject.data.body.size, requestObject.data.body.hydrate);
>>>>>>> ff8a59da
  };

  /**
   * Given a Role object, validates its definition and if OK, persist it to the database.
   * @param {Role} role
   * @returns {Promise}
   */
  RoleRepository.prototype.validateAndSaveRole = function (role) {
    var context = {
      connection: {type: 'websocket'},
      user: kuzzle.repositories.user.anonymous()
    };

    if (!role._id) {
      return Promise.reject(new BadRequestError('Missing role id'));
    }

    return role.validateDefinition(context)
      .then(() => {
        this.roles[role._id] = role;
        return this.persistToDatabase(role);
      });
  };

  /**
   * Given a Role object, delete it from memory and database
   * @param {Role} role
   * @returns {Promise}
   */
  RoleRepository.prototype.deleteRole = function (role) {
    if (!role._id) {
      return Promise.reject(new BadRequestError('Missing role id'));
    }

    return this.deleteFromDatabase(role._id)
      .then(response => {
        if (this.roles[role._id]) {
          delete this.roles[role._id];
        }

        return Promise.resolve(response);
      });
  };

  /**
   * From a Role object, returns an object ready to be persisted
   * @param {Role} role
   * @returns {Object}
   */
  RoleRepository.prototype.serializeToDatabase = function (role) {
    return {
      _id: role._id,
      indexes: role.indexes
    };
  };

  RoleRepository.prototype.serializeToCache = RoleRepository.prototype.serializeToDatabase;

  return RoleRepository;
};
<|MERGE_RESOLUTION|>--- conflicted
+++ resolved
@@ -155,24 +155,13 @@
       });
 
       // Manually add wildcard on index because we want to retrieve roles that add rights on all indexes
-<<<<<<< HEAD
-      if (requestObject.data.body.indexes.length > 1) {
-        filter.or.push({exists: {field: 'indexes.*'}});
-
-        requestObject.data.body = {filter: filter};
-=======
       if (requestObject.data.body.indexes.length >= 1) {
         filter.or.push({exists: {field: 'indexes.*'}});
->>>>>>> ff8a59da
       }
     }
 
     // todo: get list from ES and do a .map on it for filter on collection/controller/action in addition to index
-<<<<<<< HEAD
-    return this.search(filter);
-=======
     return this.search(filter, requestObject.data.body.from, requestObject.data.body.size, requestObject.data.body.hydrate);
->>>>>>> ff8a59da
   };
 
   /**
