--- conflicted
+++ resolved
@@ -43,11 +43,7 @@
         result.push(buffer[key]);
       });
 
-<<<<<<< HEAD
       return Promise.resolve(result);
-=======
-      deferred.resolve(result);
->>>>>>> 7a6b621e
     }
 
     return this.loadMultiFromDatabase(keys)
