var
  _ = require('lodash'),
  Promise = require('bluebird'),
  uuid = require('node-uuid'),
  User = require('../security/user'),
  Repository = require('./repository'),
  NotFoundError = require('kuzzle-common-objects').Errors.notFoundError;

<<<<<<< HEAD
function UserRepository (kuzzle, opts) {
  Repository.apply(this, arguments);
  this.collection = 'users';
  this.ObjectConstructor = User;
=======
/**
 * @param {Kuzzle} kuzzle
 * @returns {UserRepository}
 */
module.exports = function (kuzzle) {
  /**
   * @class UserRepository
   * @extends Repository
   * @param opts
   * @constructor
   */
  function UserRepository (opts) {
    var options = opts || {};
>>>>>>> 7a9bd2a2

  if (opts !== undefined && opts.ttl !== undefined) {
    this.ttl = opts.ttl;
  }

<<<<<<< HEAD
  UserRepository.prototype.init = function() {
    Repository.prototype.init.call(this, {
      cacheEngine: kuzzle.services.list.userCache
    });
  };
=======
  UserRepository.prototype = new Repository(kuzzle, {
    index: kuzzle.config.internalIndex,
    collection: 'users',
    ObjectConstructor: User,
    cacheEngine: kuzzle.services.list.securityCache
  });
>>>>>>> 7a9bd2a2

  UserRepository.prototype.load = function (id) {
    if (id === 'anonymous' || id === -1) {
      return this.anonymous();
    }

    return Repository.prototype.load.call(this, id)
      .then(user => {
        if (user === null) {
          return null;
        }
        return this.hydrate(new User(), user);
      });
  };

  UserRepository.prototype.persist = function (user, opts) {
    var
      options = opts || {},
      databaseOptions = options.database || {},
      cacheOptions = options.cache || {};

    if (user._id === undefined || user._id === null) {
      user._id = uuid.v4();
    }

    return this.persistToDatabase(user, databaseOptions)
      .then(() => this.persistToCache(user, cacheOptions))
      .then(() => user);
  };


  UserRepository.prototype.anonymous = function () {
    var
      user = new User();

    return Promise.resolve(_.assignIn(user, {
      _id: -1,
      name: 'Anonymous',
      profilesIds: ['anonymous']
    }));
  };

  UserRepository.prototype.hydrate = function (user, data) {
    var source, dataProfilesIds;

    if (!_.isObject(data)) {
      return Promise.resolve(user);
    }

    if (data._source) {
      source = data._source;
      delete data._source;
      Object.assign(data, source);
    }

    if (data.profilesIds) {
      dataProfilesIds = data.profilesIds;
      delete data.profilesIds;
    }

    _.assignIn(user, data);
    _.assign(user.profilesIds, dataProfilesIds);

    if (user._id === undefined || user._id === null) {
      return this.anonymous();
    }

    // if the user exists (have an _id) but no profile
    // set it to default
    if (user.profilesIds.length === 0) {
      user.profilesIds = ['default'];
    }

    return kuzzle.repositories.profile.loadProfiles(user.profilesIds)
      .then(profiles => {
        var
          profilesIds = profiles.map(profile => profile._id),
          profilesNotFound = _.difference(user.profilesIds, profilesIds);

        // Fail if not all roles are found
        if (profilesNotFound.length) {
          return Promise.reject(new NotFoundError(`Unable to hydrate the user ${data._id}. The following profiles don't exist: ${profilesNotFound}`));
        }

        return user;
      });
  };

  UserRepository.prototype.serializeToCache = function (user) {
    // avoid to mutate the user object
    return _.assign({}, user);
  };

  UserRepository.prototype.serializeToDatabase = function (user) {
    var result = this.serializeToCache(user);

    delete result._id;

    return result;
  };

}

UserRepository.prototype = new Repository();
UserRepository.prototype.constructor = UserRepository;

module.exports = UserRepository;<|MERGE_RESOLUTION|>--- conflicted
+++ resolved
@@ -6,45 +6,27 @@
   Repository = require('./repository'),
   NotFoundError = require('kuzzle-common-objects').Errors.notFoundError;
 
-<<<<<<< HEAD
+/**
+ * @class UserRepository
+ * @extends Repository
+ * @param {Kuzzle} kuzzle
+ * @param opts
+ * @constructor
+ */
 function UserRepository (kuzzle, opts) {
   Repository.apply(this, arguments);
   this.collection = 'users';
   this.ObjectConstructor = User;
-=======
-/**
- * @param {Kuzzle} kuzzle
- * @returns {UserRepository}
- */
-module.exports = function (kuzzle) {
-  /**
-   * @class UserRepository
-   * @extends Repository
-   * @param opts
-   * @constructor
-   */
-  function UserRepository (opts) {
-    var options = opts || {};
->>>>>>> 7a9bd2a2
 
   if (opts !== undefined && opts.ttl !== undefined) {
     this.ttl = opts.ttl;
   }
 
-<<<<<<< HEAD
   UserRepository.prototype.init = function() {
     Repository.prototype.init.call(this, {
       cacheEngine: kuzzle.services.list.userCache
     });
   };
-=======
-  UserRepository.prototype = new Repository(kuzzle, {
-    index: kuzzle.config.internalIndex,
-    collection: 'users',
-    ObjectConstructor: User,
-    cacheEngine: kuzzle.services.list.securityCache
-  });
->>>>>>> 7a9bd2a2
 
   UserRepository.prototype.load = function (id) {
     if (id === 'anonymous' || id === -1) {
