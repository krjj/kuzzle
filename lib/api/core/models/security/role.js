/*
 * Kuzzle, a backend software, self-hostable and ready to use
 * to power modern apps
 *
 * Copyright 2015-2017 Kuzzle
 * mailto: support AT kuzzle.io
 * website: http://kuzzle.io
 *
 * Licensed under the Apache License, Version 2.0 (the "License");
 * you may not use this file except in compliance with the License.
 * You may obtain a copy of the License at
 *
 * https://www.apache.org/licenses/LICENSE-2.0
 *
 * Unless required by applicable law or agreed to in writing, software
 * distributed under the License is distributed on an "AS IS" BASIS,
 * WITHOUT WARRANTIES OR CONDITIONS OF ANY KIND, either express or implied.
 * See the License for the specific language governing permissions and
 * limitations under the License.
 */

'use strict';

const
  _ = require('lodash'),
  Bluebird = require('bluebird'),
  async = require('async'),
  vm = require('vm'),
  ParseError = require('kuzzle-common-objects').errors.ParseError,
  Request = require('kuzzle-common-objects').Request,
  Sandbox = require('../../sandbox'),
  {
    BadRequestError,
    InternalError: KuzzleInternalError,
  } = require('kuzzle-common-objects').errors;

<<<<<<< HEAD
class Role {

  constructor () {
    this.controllers = {};

    // closures and restrictedTo are computed for internal use only.
    this.closures = {};

    // Injected by Profile.getRoles, contains a profile's policies
    this.restrictedTo = [];
  }

  /**
   * @param {Request} request
   * @param {Kuzzle} kuzzle
   * @return {Promise.<boolean>}
   */
  isActionAllowed (request, kuzzle) {
    let
      controllerRights,
      actionRights,
      promises = [],
      path = [];

    if (this.controllers === undefined) {
      return Bluebird.resolve(false);
    }

    if (this.controllers[request.input.controller] !== undefined) {
      controllerRights = this.controllers[request.input.controller];
      path.push(request.input.controller);
    }
    else if (this.controllers['*'] !== undefined) {
      controllerRights = this.controllers['*'];
      path.push('*');
    }
    else {
      return Bluebird.resolve(false);
    }

    if (controllerRights.actions === undefined) {
      return Bluebird.resolve(false);
    }

    if (controllerRights.actions[request.input.action] !== undefined) {
      actionRights = controllerRights.actions[request.input.action];
      path.push(request.input.action);
    }
    else if (controllerRights.actions['*'] !== undefined) {
      actionRights = controllerRights.actions['*'];
      path.push('*');
    }
    else {
      return Bluebird.resolve(false);
    }

    if (request.input.action === 'createCollection' && !kuzzle.indexCache.exists(request.input.resource.index)) {
      const newRequest = new Request ({
        controller: 'admin',
        action: 'createIndex',
        index: request.input.resource.index
      }, request.context);

      promises.push(this.isActionAllowed(newRequest, kuzzle));
    }

    if (['import', 'create', 'updateMapping', 'createOrReplace'].indexOf(request.input.action) > -1
      && !kuzzle.indexCache.exists(request.input.resource.index, request.input.resource.collection)
    ) {
      let newRequest = new Request ({
=======
/**
 * @class Role
 */
class Role {
  constructor() {
    this.controllers = {};

    // closures and restrictedTo are computed for internal use only.
    this.closures = {};

    // Injected by Profile.getRoles, contains a profile's policies
    this.restrictedTo = [];
  }

  /**
   * @param {Request} request
   * @param {Kuzzle} kuzzle
   * @return Promise
   */
  isActionAllowed(request, kuzzle) {
    let
      controllerRights,
      actionRights;
    const
      promises = [],
      path = [];

    if (this.controllers === undefined) {
      return Bluebird.resolve(false);
    }

    if (this.controllers[request.input.controller] !== undefined) {
      controllerRights = this.controllers[request.input.controller];
      path.push(request.input.controller);
    }
    else if (this.controllers['*'] !== undefined) {
      controllerRights = this.controllers['*'];
      path.push('*');
    }
    else {
      return Bluebird.resolve(false);
    }

    if (controllerRights.actions === undefined) {
      return Bluebird.resolve(false);
    }

    if (controllerRights.actions[request.input.action] !== undefined) {
      actionRights = controllerRights.actions[request.input.action];
      path.push(request.input.action);
    }
    else if (controllerRights.actions['*'] !== undefined) {
      actionRights = controllerRights.actions['*'];
      path.push('*');
    }
    else {
      return Bluebird.resolve(false);
    }

    if (request.input.action === 'createCollection' && !doesIndexExist(request.input.resource.index, kuzzle.indexCache.indexes)) {
      const newRequest = new Request ({
        controller: 'admin',
        action: 'createIndex',
        index: request.input.resource.index
      }, request.context);

      promises.push(this.isActionAllowed(newRequest, kuzzle));
    }

    if (_.includes(['import', 'create', 'updateMapping', 'createOrReplace'], request.input.action) &&
      !doesCollectionExist(request.input.resource.index, request.input.resource.collection, kuzzle.indexCache.indexes)) {
      const newRequest = new Request ({
>>>>>>> bded6424
        controller: 'admin',
        action: 'createCollection',
        index: request.input.resource.index,
        collection: request.input.resource.collection
      }, request.context);

      promises.push(this.isActionAllowed(newRequest, kuzzle));
    }

<<<<<<< HEAD
    if (typeof actionRights === 'boolean') {
      promises.push(Bluebird.resolve(actionRights));
    }
    else if (typeof actionRights === 'object' && actionRights !== null) {
      promises.push(executeClosure(this, kuzzle, path, actionRights, request));
    }
    else {
      return Bluebird.reject(new InternalError('Invalid rights given for role ' + this._id + '(' + path.join('/') + ') : ' + actionRights));
=======
    if (_.isBoolean(actionRights)) {
      promises.push(Bluebird.resolve(actionRights));
    } else if (_.isObject(actionRights)) {
      promises.push(executeClosure(this, kuzzle, path, actionRights, request));
    } else {
      return Bluebird.reject(new KuzzleInternalError(`Invalid rights given for role ${this._id}(${path.join('/')}) : ${actionRights}`));
>>>>>>> bded6424
    }

    promises.push(checkRestrictions(this, request));

<<<<<<< HEAD
    return Bluebird.all(promises)
      .then(results => results.every(r => r));
  }

  /**
   * @returns {Promise.<boolean>}
   */
  validateDefinition () {
    if (typeof this.controllers !== 'object' || this.controllers === null) {
=======
    return Bluebird.all(promises).then(results => _.every(results));
  }

  /**
   * @returns {Promise}
   */
  validateDefinition() {
    if (!_.isObject(this.controllers)) {
>>>>>>> bded6424
      return Bluebird.reject(new BadRequestError('The "controllers" definition must be an object'));
    }
    if (Object.keys(this.controllers).length === 0) {
      return Bluebird.reject(new BadRequestError('The "controllers" definition cannot be empty'));
    }
<<<<<<< HEAD

    return new Bluebird((resolve, reject) => {
      let
        result,
        promises = [];

      result = Object.keys(this.controllers).every(controllerKey => {
        const controllerRights = this.controllers[controllerKey];

        if (typeof controllerRights !== 'object' || controllerRights === null) {
          reject(new BadRequestError('Invalid definition for ' + [controllerKey] + '. Must be an object'));
          return false;
        }
        if (Object.keys(controllerRights).length === 0) {
          reject(new BadRequestError('Invalid definition for ' + [controllerKey] + '. Cannot be empty'));
          return false;
        }
        if (controllerRights.actions === undefined) {
          reject(new BadRequestError('Invalid definition for ' + [controllerKey] + '. `actions` attribute missing'));
          return false;
        }
        if (typeof controllerRights.actions !== 'object' || controllerRights.actions === null) {
          reject(new BadRequestError('Invalid definition for ' + [controllerKey] + '. `actions` attribute must be an object'));
          return false;
        }
        if (Object.keys(controllerRights.actions).length === 0) {
          reject(new BadRequestError('Invalid definition for ' + [controllerKey] + '. `actions` attribute cannot be empty'));
=======

    return new Bluebird((resolve, reject) => {
      const promises = [];

      const result = Object.keys(this.controllers).every(controllerKey => {
        const controllerRights = this.controllers[controllerKey];

        if (!_.isObject(controllerRights)) {
          reject(new BadRequestError(`Invalid definition for [${controllerKey}]. Must be an object`));
          return false;
        }
        if (Object.keys(controllerRights).length === 0) {
          reject(new BadRequestError(`Invalid definition for [${controllerKey}]. Cannot be empty`));
          return false;
        }
        if (controllerRights.actions === undefined) {
          reject(new BadRequestError(`Invalid definition for [${controllerKey}]: "actions" attribute missing`));
          return false;
        }
        if (!_.isObject(controllerRights.actions)) {
          reject(new BadRequestError(`Invalid definition for [${controllerKey}]: "actions" attribute must be an object`));
          return false;
        }
        if (Object.keys(controllerRights.actions).length === 0) {
          reject(new BadRequestError(`Invalid definition for [${controllerKey}]: "actions" attribute cannot be empty`));
>>>>>>> bded6424
          return false;
        }

        return Object.keys(controllerRights.actions).every(actionKey => {
          const actionRights = controllerRights.actions[actionKey];

<<<<<<< HEAD
          if (actionRights === null || ['object', 'boolean'].indexOf(typeof actionRights) === -1) {
            reject(new BadRequestError('Invalid definition for ' + [controllerKey, actionKey] + '. Must be a boolean or an object'));
            return false;
          }

          if (typeof actionRights === 'object') {
            if (!actionRights.test) {
              return Bluebird.reject(new BadRequestError(`Invalid definition for ${[controllerKey, actionKey]}. Permissions defined as closures must have a "test" element.`));
            }

            promises.push((() => {
=======
          if (!_.isBoolean(actionRights) && !_.isObject(actionRights)) {
            reject(new BadRequestError(`Invalid definition for [${controllerKey}, ${actionKey}]. Must be a boolean or an object`));
            return false;
          }

          if (_.isObject(actionRights) && actionRights.test) {
            promises.push((function roleValidateDefinitionSandbox () {
>>>>>>> bded6424
              const sandBox = new Sandbox();

              return sandBox.run({
                sandbox: {
                  $request: new Request({}),
                  $currentUserId: -1,
                  args: {}
                },
<<<<<<< HEAD
                code: '(function ($request, $currentUserId, args) { ' + actionRights.test + '\nreturn false;\n})($request, $currentUserId, args)'
=======
                code: `(function ($request, $currentUserId, args) { ${actionRights.test}\nreturn false;\n})($request, $currentUserId, args)`
>>>>>>> bded6424
              })
                .then(response => {
                  if (response.result !== undefined && _.isBoolean(response.result)) {
                    return response.result;
                  }

<<<<<<< HEAD
                  const error = new BadRequestError('Invalid definition for ' + [controllerKey, actionKey] + '. Error executing function');
=======
                  const error = new BadRequestError(`Invalid definition for [${controllerKey}, ${actionKey}]. Error executing function`);
>>>>>>> bded6424
                  error.details = result.err;

                  return Bluebird.reject(error);
                });
            })());
          }

          return true;
        });
      });

      if (result === true) {
        resolve(promises);
      }
    })
      .then(promises => Bluebird.all(promises))
      .then(() => true);
  }
<<<<<<< HEAD

  /**
   * Checks if current role allows to log in
   *
   * @param {boolean} closureAsYes - If set to true, returns true if the login check is done via a closure
   * @returns {boolean}
   */
  canLogIn (closureAsYes = false) {
    for (let controllerKey of ['auth', '*']) {
      if (this.controllers[controllerKey]) {
        const controller = this.controllers[controllerKey];
        for (let actionKey of ['login', '*']) {
          if (controller.actions[actionKey]) {
            if (typeof controller.actions[actionKey] === 'boolean' && controller.actions[actionKey]) {
              return true;
            }
            if (closureAsYes && controller.actions[actionKey].test) {
              return true;
            }
          }
        }
      }
    }

    return false;
  }
=======
}

function doesIndexExist(index, indexes) {
  return indexes && indexes[index] !== undefined;
}

function doesCollectionExist(index, collection, indexes) {
  return doesIndexExist(index, indexes) && _.includes(indexes[index], collection);
>>>>>>> bded6424
}

module.exports = Role;


/**
 * @param {Role} role
 * @param {Request} request
 * @returns {Bluebird<Boolean>} resolves to a Boolean value
 */
function checkRestrictions(role, request) {
  // If no restrictions, we allow the action:
  if (role.restrictedTo.length === 0) {
    return Bluebird.resolve(true);
  }

  // If the request's action does not refer to an index, restrictions are useless for this action (=> ignore them):
  if (!request.input.resource.index || request.input.resource.index === null || typeof request.input.resource.index === 'undefined') {
    return Bluebird.resolve(true);
  }

  return new Bluebird(resolve => {
    async.some(role.restrictedTo, (restriction, callback) => {
      callback(null, checkIndexRestriction(request, restriction));
    }, (error, result) => {
      resolve(result);
    });
  });
}

/**
 * @param {Request} request
 * @param {object} restriction a restriction object on an index
 * @returns {Boolean}
 */
function checkIndexRestriction(request, restriction) {
  if (restriction.index !== request.input.resource.index) {
    return false;
  }

  // if no collections given on the restriction, the action is allowed for all collections:
  if (!restriction.collections || restriction.collections.length === 0) {
    return true;
  }

  // If the request's action does not refer to a collection, the restriction is useless for this action (=> ignored):
  if (!request.input.resource.collection) {
    return true;
  }

  return _.includes(restriction.collections, request.input.resource.collection);
}

/**
 * @param {Role} role
 * @param {Kuzzle} kuzzle
 * @param {Array} path
 * @param {object} actionRights
 * @param {Request} request
 * @returns {Bluebird}
 */
function executeClosure (role, kuzzle, path, actionRights, request) {
  let
<<<<<<< HEAD
    sandboxContext,
    sandboxScript,
=======
>>>>>>> bded6424
    error,
    argsDefinitions = {},
    message;

  if (typeof actionRights.test !== 'string') {
    error = new ParseError(`Error parsing rights for role ${role._id} (${path.join('/')}) : ${actionRights}`);
    error.details = 'Missing or malformed "test" attribute (string required)';
    return Bluebird.reject(error);
  }

  if (role.closures[path] === undefined) {
    role.closures[path] = {};
  }

  if (actionRights.args && Object.keys(actionRights.args).length > 0 && !role.closures[path].getArgsDefinitions) {
    try {
      const action = JSON.stringify(actionRights.args)
        .replace(/"\$(request\.[a-zA-Z0-9_\-.]*[a-zA-Z0-9])"/g, '$1')
        .replace('"$currentId"', 'request.input.resource._id');

      // eslint-disable-next-line no-eval
      role.closures[path].getArgsDefinitions = global.eval(`(function (request) {return ${action}; ;})`);
    }
    catch (err) {
      error = new ParseError(`Error parsing rights for role ${role._id} (${path.join('/')}) : ${actionRights.args}`);
      error.details = err;

      return Bluebird.reject(error);
    }
  }

  if (role.closures[path].getArgsDefinitions) {
    argsDefinitions = role.closures[path].getArgsDefinitions(request);
  }

  return buildArgsForContext(kuzzle, argsDefinitions)
    .then(args => {
      const sandboxContextObject = {
        args,
        $request: request,
        $currentUserId: request.context.userId
      };

      const sandboxContext = vm.createContext(sandboxContextObject);

      if (!role.closures[path].test) {
        try {
          const sandboxScript = new vm.Script(`(function ($request, $currentUserId, args) {
  ${actionRights.test};
  return false;
})($request, $currentUserId, args)`);

          role.closures[path].test = sandboxScript;
        }
        catch (err) {
          message = `Error parsing closure rights for role ${role._id} (${path.join('/')}): ${actionRights.test}`;

          kuzzle.pluginsManager.trigger('log:error', message);
          error = new ParseError(message);
          error.details = err;

          return Bluebird.reject(error);
        }
      }

      return role.closures[path].test.runInContext(sandboxContext);
    })
    .then(result => {
      if (! _.isBoolean(result)) {
        message = `Error during rights action closure execution (${path.join('/')}): ${actionRights.test}`;

        kuzzle.pluginsManager.trigger('log:error', message);
        error = new ParseError(message);
        error.details = `Closure result is not a boolean value: ${result}`;

        return Bluebird.reject(error);
      }

      return result;
    })
    .catch(err => {
      message = `Error during executing rights action closure (${path.join('/')}): ${err.message}`;

      kuzzle.pluginsManager.trigger('log:error', message);
      error = new ParseError(message);
      error.details = err;

      return Bluebird.reject(error);
    });
}

/**
 * @param {Kuzzle} kuzzle
 * @param {object} argsDefinitions
 * @returns {Bluebird}
 */
function buildArgsForContext (kuzzle, argsDefinitions) {
  if (Object.keys(argsDefinitions).length > 0) {
    return buildClosureArgs(kuzzle, argsDefinitions);
  }

  return Bluebird.resolve({});
}

/**
 * @param {Kuzzle} kuzzle
 * @param {object} argsDefinitions
 * @returns {Bluebird}
 */
function buildClosureArgs (kuzzle, argsDefinitions) {
  const argsFunctions = {};

  // Build the object that will be passed to parallel
  _.forEach(argsDefinitions, (argDefinition, argName) => {
    argsFunctions[argName] = factoryFunctionClosure(kuzzle, argName, argDefinition);
  });

  return new Bluebird(resolve => {
    async.parallel(argsFunctions, (error, results) => {
      if (error) {
        // In case we have an error we want to return an empty object because the error can come from storageEngine
        return resolve({});
      }

      resolve(results);
    });
  });
}

/**
 * Returns a function built for async.parallel with the right action on storageEngine
 *
 * @param {Kuzzle} kuzzle
 * @param {string} argName - the argument name set by user (i.e.: document, documents...)
 * @param {object} argDefinition - definition set by user. Like {collection: 'messages', index: 'chat', action: { get: '$currentId' }}
 * @returns {Function} the function that will execute a get/mget/search on storageEngine
 */
function factoryFunctionClosure (kuzzle, argName, argDefinition) {
  if (!argDefinition.collection || !argDefinition.index || !argDefinition.action || Object.keys(argDefinition.action).length === 0) {
    kuzzle.pluginsManager.trigger('log:error', `Bad format in closure rights for ${argName}`);
    return callback => callback(null, {});
  }

  const methodName = Object.keys(argDefinition.action)[0];

  if (['get', 'mget', 'search'].indexOf(methodName) === -1) {
    kuzzle.pluginsManager.trigger('log:error', `Try to use an unauthorized function (${methodName}) in closure rights check`);
    return callback => callback(null, {});
  }

  return callback => {
    const request = new Request({
      action: methodName,
      collection: argDefinition.collection,
      index: argDefinition.index
    });

    if (methodName === 'mget') {
      request.input.body = {
        ids: argDefinition.action[methodName]
      };
    }
    else if (methodName === 'search') {
      request.input.body = argDefinition.action[methodName];
    }
    else {
      request.input.resource._id = argDefinition.action[methodName];
    }

    kuzzle.services.list.storageEngine[methodName](request)
      .then(response => {
        if (response.hits) {
          return callback(null, response.hits.map(document => {
            return {content: document._source, id: document._id};
          }));
        }

        callback(null, {content: response._source, id: response._id});
      })
      .catch(e => {
        kuzzle.pluginsManager.trigger('log:error', `Error during storageEngine execution for ${methodName} with ${JSON.stringify(argDefinition)}: ${e.message}`);
        return callback(null, {});
      });
  };
}<|MERGE_RESOLUTION|>--- conflicted
+++ resolved
@@ -34,7 +34,9 @@
     InternalError: KuzzleInternalError,
   } = require('kuzzle-common-objects').errors;
 
-<<<<<<< HEAD
+/**
+ * @class Role
+ */
 class Role {
 
   constructor () {
@@ -55,7 +57,8 @@
   isActionAllowed (request, kuzzle) {
     let
       controllerRights,
-      actionRights,
+      actionRights;
+    const
       promises = [],
       path = [];
 
@@ -104,81 +107,7 @@
     if (['import', 'create', 'updateMapping', 'createOrReplace'].indexOf(request.input.action) > -1
       && !kuzzle.indexCache.exists(request.input.resource.index, request.input.resource.collection)
     ) {
-      let newRequest = new Request ({
-=======
-/**
- * @class Role
- */
-class Role {
-  constructor() {
-    this.controllers = {};
-
-    // closures and restrictedTo are computed for internal use only.
-    this.closures = {};
-
-    // Injected by Profile.getRoles, contains a profile's policies
-    this.restrictedTo = [];
-  }
-
-  /**
-   * @param {Request} request
-   * @param {Kuzzle} kuzzle
-   * @return Promise
-   */
-  isActionAllowed(request, kuzzle) {
-    let
-      controllerRights,
-      actionRights;
-    const
-      promises = [],
-      path = [];
-
-    if (this.controllers === undefined) {
-      return Bluebird.resolve(false);
-    }
-
-    if (this.controllers[request.input.controller] !== undefined) {
-      controllerRights = this.controllers[request.input.controller];
-      path.push(request.input.controller);
-    }
-    else if (this.controllers['*'] !== undefined) {
-      controllerRights = this.controllers['*'];
-      path.push('*');
-    }
-    else {
-      return Bluebird.resolve(false);
-    }
-
-    if (controllerRights.actions === undefined) {
-      return Bluebird.resolve(false);
-    }
-
-    if (controllerRights.actions[request.input.action] !== undefined) {
-      actionRights = controllerRights.actions[request.input.action];
-      path.push(request.input.action);
-    }
-    else if (controllerRights.actions['*'] !== undefined) {
-      actionRights = controllerRights.actions['*'];
-      path.push('*');
-    }
-    else {
-      return Bluebird.resolve(false);
-    }
-
-    if (request.input.action === 'createCollection' && !doesIndexExist(request.input.resource.index, kuzzle.indexCache.indexes)) {
       const newRequest = new Request ({
-        controller: 'admin',
-        action: 'createIndex',
-        index: request.input.resource.index
-      }, request.context);
-
-      promises.push(this.isActionAllowed(newRequest, kuzzle));
-    }
-
-    if (_.includes(['import', 'create', 'updateMapping', 'createOrReplace'], request.input.action) &&
-      !doesCollectionExist(request.input.resource.index, request.input.resource.collection, kuzzle.indexCache.indexes)) {
-      const newRequest = new Request ({
->>>>>>> bded6424
         controller: 'admin',
         action: 'createCollection',
         index: request.input.resource.index,
@@ -188,7 +117,6 @@
       promises.push(this.isActionAllowed(newRequest, kuzzle));
     }
 
-<<<<<<< HEAD
     if (typeof actionRights === 'boolean') {
       promises.push(Bluebird.resolve(actionRights));
     }
@@ -196,20 +124,11 @@
       promises.push(executeClosure(this, kuzzle, path, actionRights, request));
     }
     else {
-      return Bluebird.reject(new InternalError('Invalid rights given for role ' + this._id + '(' + path.join('/') + ') : ' + actionRights));
-=======
-    if (_.isBoolean(actionRights)) {
-      promises.push(Bluebird.resolve(actionRights));
-    } else if (_.isObject(actionRights)) {
-      promises.push(executeClosure(this, kuzzle, path, actionRights, request));
-    } else {
       return Bluebird.reject(new KuzzleInternalError(`Invalid rights given for role ${this._id}(${path.join('/')}) : ${actionRights}`));
->>>>>>> bded6424
     }
 
     promises.push(checkRestrictions(this, request));
 
-<<<<<<< HEAD
     return Bluebird.all(promises)
       .then(results => results.every(r => r));
   }
@@ -219,50 +138,11 @@
    */
   validateDefinition () {
     if (typeof this.controllers !== 'object' || this.controllers === null) {
-=======
-    return Bluebird.all(promises).then(results => _.every(results));
-  }
-
-  /**
-   * @returns {Promise}
-   */
-  validateDefinition() {
-    if (!_.isObject(this.controllers)) {
->>>>>>> bded6424
       return Bluebird.reject(new BadRequestError('The "controllers" definition must be an object'));
     }
     if (Object.keys(this.controllers).length === 0) {
       return Bluebird.reject(new BadRequestError('The "controllers" definition cannot be empty'));
     }
-<<<<<<< HEAD
-
-    return new Bluebird((resolve, reject) => {
-      let
-        result,
-        promises = [];
-
-      result = Object.keys(this.controllers).every(controllerKey => {
-        const controllerRights = this.controllers[controllerKey];
-
-        if (typeof controllerRights !== 'object' || controllerRights === null) {
-          reject(new BadRequestError('Invalid definition for ' + [controllerKey] + '. Must be an object'));
-          return false;
-        }
-        if (Object.keys(controllerRights).length === 0) {
-          reject(new BadRequestError('Invalid definition for ' + [controllerKey] + '. Cannot be empty'));
-          return false;
-        }
-        if (controllerRights.actions === undefined) {
-          reject(new BadRequestError('Invalid definition for ' + [controllerKey] + '. `actions` attribute missing'));
-          return false;
-        }
-        if (typeof controllerRights.actions !== 'object' || controllerRights.actions === null) {
-          reject(new BadRequestError('Invalid definition for ' + [controllerKey] + '. `actions` attribute must be an object'));
-          return false;
-        }
-        if (Object.keys(controllerRights.actions).length === 0) {
-          reject(new BadRequestError('Invalid definition for ' + [controllerKey] + '. `actions` attribute cannot be empty'));
-=======
 
     return new Bluebird((resolve, reject) => {
       const promises = [];
@@ -270,34 +150,32 @@
       const result = Object.keys(this.controllers).every(controllerKey => {
         const controllerRights = this.controllers[controllerKey];
 
-        if (!_.isObject(controllerRights)) {
-          reject(new BadRequestError(`Invalid definition for [${controllerKey}]. Must be an object`));
+        if (typeof controllerRights !== 'object' || controllerRights === null) {
+          reject(new BadRequestError(`Invalid definition for [${controllerKey}]: must be an object`));
           return false;
         }
         if (Object.keys(controllerRights).length === 0) {
-          reject(new BadRequestError(`Invalid definition for [${controllerKey}]. Cannot be empty`));
+          reject(new BadRequestError(`Invalid definition for [${controllerKey}]: cannot be empty`));
           return false;
         }
         if (controllerRights.actions === undefined) {
           reject(new BadRequestError(`Invalid definition for [${controllerKey}]: "actions" attribute missing`));
           return false;
         }
-        if (!_.isObject(controllerRights.actions)) {
+        if (typeof controllerRights.actions !== 'object' || controllerRights.actions === null) {
           reject(new BadRequestError(`Invalid definition for [${controllerKey}]: "actions" attribute must be an object`));
           return false;
         }
         if (Object.keys(controllerRights.actions).length === 0) {
           reject(new BadRequestError(`Invalid definition for [${controllerKey}]: "actions" attribute cannot be empty`));
->>>>>>> bded6424
           return false;
         }
 
         return Object.keys(controllerRights.actions).every(actionKey => {
           const actionRights = controllerRights.actions[actionKey];
 
-<<<<<<< HEAD
           if (actionRights === null || ['object', 'boolean'].indexOf(typeof actionRights) === -1) {
-            reject(new BadRequestError('Invalid definition for ' + [controllerKey, actionKey] + '. Must be a boolean or an object'));
+            reject(new BadRequestError(`Invalid definition for [${controllerKey}, ${actionKey}]: must be a boolean or an object`));
             return false;
           }
 
@@ -307,15 +185,6 @@
             }
 
             promises.push((() => {
-=======
-          if (!_.isBoolean(actionRights) && !_.isObject(actionRights)) {
-            reject(new BadRequestError(`Invalid definition for [${controllerKey}, ${actionKey}]. Must be a boolean or an object`));
-            return false;
-          }
-
-          if (_.isObject(actionRights) && actionRights.test) {
-            promises.push((function roleValidateDefinitionSandbox () {
->>>>>>> bded6424
               const sandBox = new Sandbox();
 
               return sandBox.run({
@@ -324,22 +193,14 @@
                   $currentUserId: -1,
                   args: {}
                 },
-<<<<<<< HEAD
-                code: '(function ($request, $currentUserId, args) { ' + actionRights.test + '\nreturn false;\n})($request, $currentUserId, args)'
-=======
                 code: `(function ($request, $currentUserId, args) { ${actionRights.test}\nreturn false;\n})($request, $currentUserId, args)`
->>>>>>> bded6424
               })
                 .then(response => {
                   if (response.result !== undefined && _.isBoolean(response.result)) {
                     return response.result;
                   }
 
-<<<<<<< HEAD
-                  const error = new BadRequestError('Invalid definition for ' + [controllerKey, actionKey] + '. Error executing function');
-=======
-                  const error = new BadRequestError(`Invalid definition for [${controllerKey}, ${actionKey}]. Error executing function`);
->>>>>>> bded6424
+                  const error = new BadRequestError(`Invalid definition for [${controllerKey}, ${actionKey}]: error executing function`);
                   error.details = result.err;
 
                   return Bluebird.reject(error);
@@ -358,7 +219,6 @@
       .then(promises => Bluebird.all(promises))
       .then(() => true);
   }
-<<<<<<< HEAD
 
   /**
    * Checks if current role allows to log in
@@ -367,10 +227,10 @@
    * @returns {boolean}
    */
   canLogIn (closureAsYes = false) {
-    for (let controllerKey of ['auth', '*']) {
+    for (const controllerKey of ['auth', '*']) {
       if (this.controllers[controllerKey]) {
         const controller = this.controllers[controllerKey];
-        for (let actionKey of ['login', '*']) {
+        for (const actionKey of ['login', '*']) {
           if (controller.actions[actionKey]) {
             if (typeof controller.actions[actionKey] === 'boolean' && controller.actions[actionKey]) {
               return true;
@@ -385,16 +245,6 @@
 
     return false;
   }
-=======
-}
-
-function doesIndexExist(index, indexes) {
-  return indexes && indexes[index] !== undefined;
-}
-
-function doesCollectionExist(index, collection, indexes) {
-  return doesIndexExist(index, indexes) && _.includes(indexes[index], collection);
->>>>>>> bded6424
 }
 
 module.exports = Role;
@@ -403,7 +253,7 @@
 /**
  * @param {Role} role
  * @param {Request} request
- * @returns {Bluebird<Boolean>} resolves to a Boolean value
+ * @returns {Promise<Boolean>} resolves to a Boolean value
  */
 function checkRestrictions(role, request) {
   // If no restrictions, we allow the action:
@@ -454,15 +304,10 @@
  * @param {Array} path
  * @param {object} actionRights
  * @param {Request} request
- * @returns {Bluebird}
+ * @returns {Promise}
  */
 function executeClosure (role, kuzzle, path, actionRights, request) {
   let
-<<<<<<< HEAD
-    sandboxContext,
-    sandboxScript,
-=======
->>>>>>> bded6424
     error,
     argsDefinitions = {},
     message;
@@ -479,12 +324,12 @@
 
   if (actionRights.args && Object.keys(actionRights.args).length > 0 && !role.closures[path].getArgsDefinitions) {
     try {
-      const action = JSON.stringify(actionRights.args)
+      const args = JSON.stringify(actionRights.args)
         .replace(/"\$(request\.[a-zA-Z0-9_\-.]*[a-zA-Z0-9])"/g, '$1')
         .replace('"$currentId"', 'request.input.resource._id');
 
       // eslint-disable-next-line no-eval
-      role.closures[path].getArgsDefinitions = global.eval(`(function (request) {return ${action}; ;})`);
+      role.closures[path].getArgsDefinitions = global.eval(`(function (request) {return ${args};})`);
     }
     catch (err) {
       error = new ParseError(`Error parsing rights for role ${role._id} (${path.join('/')}) : ${actionRights.args}`);
@@ -557,7 +402,7 @@
 /**
  * @param {Kuzzle} kuzzle
  * @param {object} argsDefinitions
- * @returns {Bluebird}
+ * @returns {Promise}
  */
 function buildArgsForContext (kuzzle, argsDefinitions) {
   if (Object.keys(argsDefinitions).length > 0) {
@@ -570,7 +415,7 @@
 /**
  * @param {Kuzzle} kuzzle
  * @param {object} argsDefinitions
- * @returns {Bluebird}
+ * @returns {Promise}
  */
 function buildClosureArgs (kuzzle, argsDefinitions) {
   const argsFunctions = {};
@@ -628,7 +473,7 @@
     else if (methodName === 'search') {
       request.input.body = argDefinition.action[methodName];
     }
-    else {
+    else if (methodName === 'get') {
       request.input.resource._id = argDefinition.action[methodName];
     }
 
