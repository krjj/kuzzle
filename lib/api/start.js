/**
 * Main file executed when you start Kuzzle
 *
 * You may change the default behavior by passing parameters to the kuzzle start command.
 */
var
  q = require('q'),
  servers = require('./core/servers'),
  HotelClerk = require('./core/hotelClerk'),
  Notifier = require('./core/notifier'),
  FunnelController = require('./controllers/funnelController'),
  RouterController = require('./controllers/routerController'),
  Dsl = require('./dsl'),
  // Load all configuration files (database, brokers...)
  config = require('../config');

/**
 * Initializes all the needed components of a Kuzzle instance.
 *
 * By default, this script runs a standalone Kuzzle instance:
 *   - Internal services
 *   - Controllers
 *   - Hooks emitters
 *   - A single set of workers
 *
 * @param {Object} params command line and/or configuration file arguments
 *                        overrides the 'feature' argument
 * @param {Object} feature allow to programatically tune what part of Kuzzle you want to run
 */
module.exports = function start (params, feature) {
<<<<<<< HEAD
  var
    internalBrokerStarted,
    kuzzleStarted = q.defer();

  this.services.init(['perf']);
=======
  var kuzzleStarted = q.defer();
>>>>>>> 56dc3dcc

  if (feature === undefined) {
    feature = {};
  }

  if (params.server) {
    feature.servers = true;
    feature.workers = false;
  }
  else {
    if (params.worker) {
      feature.servers = false;
      feature.workers = true;
    }
  }

  this.config = config(params);

  if (!feature.workers) {
    this.services.init({server: (!feature.dummy) });

    // The funnel controller dispatch messages between the router controller and other controllers
    this.funnel = new FunnelController(this);
    this.funnel.init();

    // The router controller listens to client requests and pass them to the funnel controller
    this.router = new RouterController(this);

    // Room subscriptions core components
    this.hotelClerk = new HotelClerk(this);
    this.dsl = new Dsl(this);

    // Notifications core component
    this.notifier = new Notifier(this);
    this.notifier.init(this);

    if (!feature.dummy) {
      // Initialize hooks
      this.hooks.init();

      // Starts the servers in charge of listening to client queries (HTTP, MQ or WebSocket)
      servers.initAll(this, params);
    }
  }

  // Start a single set of workers
  if (feature.workers === undefined || feature.workers === true) {
    this.workers.init();
  }

  this.log.info('-- KUZZLE INITIALIZATION COMPLETE' +
    (params.server ? ': SERVER MODE' : params.worker ? ': WORKER MODE' : '')
  );

  kuzzleStarted.resolve({});
  return kuzzleStarted.promise;
};<|MERGE_RESOLUTION|>--- conflicted
+++ resolved
@@ -28,15 +28,7 @@
  * @param {Object} feature allow to programatically tune what part of Kuzzle you want to run
  */
 module.exports = function start (params, feature) {
-<<<<<<< HEAD
-  var
-    internalBrokerStarted,
-    kuzzleStarted = q.defer();
-
-  this.services.init(['perf']);
-=======
   var kuzzleStarted = q.defer();
->>>>>>> 56dc3dcc
 
   if (feature === undefined) {
     feature = {};
