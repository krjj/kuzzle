--- conflicted
+++ resolved
@@ -21,10 +21,6 @@
     pluginsManager: params.pluginsManager,
     internalIndex: params.internalIndex,
     request: params.request,
-<<<<<<< HEAD
-    cluster: params.cluster
-=======
     httpPort: process.env.KUZZLE_HTTP_PORT || params.httpPort || 7511
->>>>>>> 43ecd356
   };
 };