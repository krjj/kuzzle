--- conflicted
+++ resolved
@@ -1,10 +1,6 @@
 module.exports = function (params) {
-<<<<<<< HEAD
 
   return unstringify({
-=======
-  return {
->>>>>>> 43af30cd
     services: require('./services')(params),
     serviceSettingsCollection: params.serviceSettingsCollection,
     internalEngine: require('./models/internalEngine')(params),
