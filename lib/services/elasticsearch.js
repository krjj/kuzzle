--- conflicted
+++ resolved
@@ -261,14 +261,8 @@
     return this.client.get(esRequest)
       .then(result => {
         if (result._source) {
-<<<<<<< HEAD
-          if (result._source._kuzzle_info && (!result._source._kuzzle_info.active && !request.input.args.includeTrash)) {
-            return Promise.reject(new NotFoundError(`Document ${result._id} was already deleted. If you want to also get trashed documents set includeTrash argument to true`));
-=======
-          if (result._source._kuzzle_info && !result._source._kuzzle_info.active) {
-            // todo Feedback how to get it from the 'trash' once it is implemented
-            return Bluebird.reject(new NotFoundError(`Document ${result._id} was already deleted`));
->>>>>>> bfb62c68
+          if (result._source._kuzzle_info && !result._source._kuzzle_info.active && !request.input.args.includeTrash) {
+            return Bluebird.reject(new NotFoundError(`Document ${result._id} was already deleted. If you want to also get trashed documents set includeTrash argument to true`));
           }
           if (result._source._kuzzle_info) {
             result._meta = result._source._kuzzle_info;
@@ -499,7 +493,7 @@
   }
 
   /**
-   * Set the _kuzzle_info.active to false
+   * Send to elasticsearch the document id to delete
    *
    * @param {Request} request
    * @returns {Promise} resolve an object that contains _id
@@ -524,8 +518,6 @@
         updater: request.context.user._id ? String(request.context.user._id) : null
       }
     };
-
-    esRequest.body = {doc: esRequest.body};
 
     return this.client.update(esRequest)
       .then(result => this.refreshIndexIfNeeded(esRequest, result))
