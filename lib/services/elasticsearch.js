var
  _ = require('lodash'),
  Promise = require('bluebird'),
  async = require('async'),
  util = require('util'),
  Service = require('./service'),
  RequestObject = require('kuzzle-common-objects').Models.requestObject,
  BadRequestError = require('kuzzle-common-objects').Errors.badRequestError,
  InternalError = require('kuzzle-common-objects').Errors.internalError,
  ServiceUnavailableError = require('kuzzle-common-objects').Errors.serviceUnavailableError,
  NotFoundError = require('kuzzle-common-objects').Errors.notFoundError,
  KuzzleError = require('kuzzle-common-objects').Errors.kuzzleError,
  es = require('elasticsearch'),
  compareVersions = require('compare-versions');

/**
 * @property {Kuzzle} kuzzle
 * @property {Object} settings
 * @property {Object} client
 * @param {Kuzzle} kuzzle kuzzle instance
 * @param {Object} options used to start the service
 * @param {Object} config used to start the service
 * @constructor
 */
function ElasticSearch(kuzzle, options, config) {

  Object.defineProperties(this, {
    kuzzle: {
      value: kuzzle
    },
    settings: {
      writable: true,
      value: {
        service: options.service,
        autoRefresh: options.autoRefresh || {}
      }
    },
    client: {
      writable: true,
      value: null
    },
    esVersion: {
      writable: true,
      value: null
    }
  });

  this.errorMessagesMapping = [
    {
      // [illegal_argument_exception] object mapping [titi] can't be changed from nested to non-nested
      regex: /^\[illegal_argument_exception\] object mapping \[(.*?)\] can't be changed from nested to non-nested$/,
      replacement: 'Can not change mapping for field "$1" from nested to another type'
    },
    {
      // [illegal_argument_exception] object mapping [baz] can't be changed from non-nested to nested
      regex: /^\[illegal_argument_exception\] object mapping \[(.*?)\] can\'t be changed from non-nested to nested$/,
      replacement: 'Can not change mapping for field "$1" from object to another type'
    },
    {
      // [illegal_argument_exception] Can't merge a non object mapping [aeaze] with an object mapping [aeaze]
      regex: /^\[illegal_argument_exception\] Can\'t merge a non object mapping \[(.*?)\] with an object mapping \[(.*?)\]$/,
      replacement: 'Can not change mapping for field "$1" from object to a scalar type'
    },
    {
      // [illegal_argument_exception] [tutu.tutu] is defined as an object in mapping [aze] but this name is already used for a field in other types
      regex: /^\[illegal_argument_exception\] \[(.*?)\] is defined as an object in mapping \[(.*?)\] but this name is already used for a field in other types$/,
      replacement: 'Can not set mapping for field "$1" on collection "$2" because the field name is already used in another collection with a different type'
    },
    {
      // [illegal_argument_exception] mapper [source.flags] of different type, current_type [string], merged_type [long]
      regex: /^\[illegal_argument_exception\] mapper \[(.*?)\] of different type, current_type \[(.*?)\], merged_type \[(.*?)\]$/,
      replacement: 'Can not change type of field "$1" from "$2" to "$3"'
    },
    {
      // [mapper_parsing_exception] Mapping definition for [flags] has unsupported parameters:  [index : not_analyzed]
      // eslint-disable-next-line no-regex-spaces
      regex: /^\[mapper_parsing_exception\] Mapping definition for \[(.*?)\] has unsupported parameters:  \[(.*?)\]$/,
      replacement: 'Parameter "$2" is not supported for field "$1"'
    },
    {
      // [mapper_parsing_exception] No handler for type [booleasn] declared on field [not]
      regex: /^\[mapper_parsing_exception\] No handler for type \[(.*?)\] declared on field \[(.*?)\]$/,
      replacement: 'Can not set mapping for field "$2" because type "$1" does not exist'
    },
    {
      // [mapper_parsing_exception] failed to parse [conditions.host.flags]
      regex: /^\[mapper_parsing_exception\] failed to parse \[(.*?)\]$/,
      replacement: 'Failed to validate value of field "$1". Are you trying to insert nested value in a non-nested field ?'
    },
    {
      // [index_not_found_exception] no such index, with { resource.type=index_or_alias resource.id=foso index=foso }
      regex: /^\[index_not_found_exception\] no such index, with { resource\.type=([^\s]+) resource\.id=([^\s]+) (index_uuid=.* )?index=([^\s]+) }$/,
      replacement: 'Index "$2" does not exist, please create it first'
    },
    {
      // [mapper_parsing_exception] Expected map for property [fields] on field [foo] but got a class java.lang.String
      regex: /^\[mapper_parsing_exception\] Expected map for property \[fields\] on field \[(.*?)\] but got a class java\.lang\.String$/,
      replacement: 'Mapping for field "$1" must be an object with a property "type"'
    },
    {
      // [search_context_missing_exception] No search context found for id [154] (and) ...
      regex: /^\[search_context_missing_exception\] No search context found for id(.*)+/,
      replacement: 'Unable to execute scroll request: scrollId seems to be outdated'
    },
  ];

  /**
   * Initialize the elasticsearch client
   *
   * @returns {Promise}
   */
  this.init = function elasticsearchInit () {
    var
      self = this,
      host = config.host + ':' + config.port;

    if (this.client) {
      return Promise.resolve(this);
    }

    this.client = new es.Client({
      host,
      apiVersion: config.apiVersion
    });

    return Promise.resolve(this.client.info())
      .then(response => {
        // This information will be usefull alongside the api version in order to allow ES 5.x features
        this.esVersion = response.version;

        return Promise.resolve(self);
      });
  };

  /**
   * Return some basic information about this service
   *
   * @returns {Promise} service informations
   */
  this.getInfos = function elasticsearchGetInfos () {
    var response = {
      type: 'elasticsearch',
      api: config.apiVersion
    };

    return this.client.info()
      .then(res => {
        /** @type {{version: {number: Number, lucene_version: String}}} res */
        response.version = res.version.number;
        response.lucene = res.version.lucene_version;

        return this.client.cluster.health();
      })
      .then(res => {
        /** @type {{status: String, number_of_nodes: Number}} res */
        response.status = res.status;
        response.nodes = res.number_of_nodes;
        return this.client.cluster.stats({human: true});
      })
      .then(res => {
        response.spaceUsed = res.indices.store.size;
        response.nodes = res.nodes;
        return response;
      })
      .catch(error => Promise.reject(this.formatESError(error)));
  };


  /**
   * Scroll results from previous elasticsearch query
   * @param {RequestObject} requestObject
   * @returns {Promise} resolve documents matching the scroll id
   */
  this.scroll = function elasticsearchScroll (requestObject) {
    var data = {};

    if (requestObject.data.body.scroll) {
      data.scroll = requestObject.data.body.scroll;
    }
    if (requestObject.data.body.scrollId) {
      data.scrollId = requestObject.data.body.scrollId;
    }

    if (!data.scrollId) {
      return Promise.reject(new BadRequestError('The action scroll can\'t be done without a scrollId'));
    }

    return this.client.scroll(data)
      .then(result => flattenSearchResults(result))
      .catch(error => Promise.reject(this.formatESError(error)));
  };

  /**
   * Search documents from elasticsearch with a query
   * @param {RequestObject} requestObject
   * @returns {Promise} resolve documents matching the filter
   */
  this.search = function elasticsearchSearch (requestObject) {
    var
<<<<<<< HEAD
      data = cleanData(requestObject, kuzzle);
=======
      data = cleanData(requestObject, this.kuzzle);
>>>>>>> 53b9edb1

    // todo add condition once the 'trash' feature has been implemented
    addActiveFilter(data);

    return this.client.search(data)
      .then(result => flattenSearchResults(result))
      .catch(error => Promise.reject(this.formatESError(error)));
  };

  /**
   * Get the document with given ID
   * @param {RequestObject} requestObject contains id
   * @returns {Promise} resolve the document
   */
  this.get = function elasticsearchGet (requestObject) {
    var
<<<<<<< HEAD
      data = cleanData(requestObject, kuzzle);
=======
      data = cleanData(requestObject, this.kuzzle);
>>>>>>> 53b9edb1

    delete data.body;

    // Just in case the user make a GET on url /mainindex/test/_search
    // Without this test we return something weird: a result.hits.hits with all document without filter because the body is empty in REST by default
    if (data.id === '_search') {
      return Promise.reject(new BadRequestError('The action _search can\'t be done with a GET'));
    }

    return this.client.get(data)
      .then(result => {
        if (result._source._kuzzle_info && !result._source._kuzzle_info.active) {
          // todo Feedback how to get it from the 'trash' once it is implemented
          return Promise.reject(new NotFoundError('Document ' + result._id + ' has been deleted'));
        }
        if (result._source._kuzzle_info) {
          result._kuzzle_info = result._source._kuzzle_info;
          delete result._source._kuzzle_info;
        }

        return result;
      })
      .catch(error => Promise.reject(this.formatESError(error)));
  };

  /**
   * Return the list of documents matching the ids given in the body param
   * NB: Due to internal Kuzzle mechanism, can only be called on a single index/collection,
   * using the body { ids: [.. } syntax.
   * @param {RequestObject} requestObject
   * @returns {Promise}
   */
  this.mget = function elasticsearchMget (requestObject) {
    var
<<<<<<< HEAD
      data = cleanData(requestObject, kuzzle);
=======
      data = cleanData(requestObject, this.kuzzle);
>>>>>>> 53b9edb1

    return this.client.mget(data)
      .then(result => {
        // harmonize response format based upon the search one
        if (result.docs) {
          result.hits = result.docs;
          delete result.docs;
        }

        return result;
      })
      .catch(error => Promise.reject(this.formatESError(error)));
  };

  /**
   * Count how many documents match the filter given in body
   * @param {RequestObject} requestObject
   * @returns {Promise} resolve the number of document
   */
  this.count = function elasticsearchCount (requestObject) {
    var
<<<<<<< HEAD
      data = cleanData(requestObject, kuzzle);
=======
      data = cleanData(requestObject, this.kuzzle);
>>>>>>> 53b9edb1

    /*
     ElasticSearch DSL is supposed to accept a 'query' object in the main part of the message.
     Problem is: the 'count' action only accepts a 'body' object, and any query passed to it is ignored.

     So, in order to suppress this discrepancy, if a count action is called without a body but with a query,
     we embed the query object in a body one.
     */
    if (!data.body || Object.keys(data.body).length === 0) {
      if (data.query && Object.keys(data.query).length > 0) {
        data.body = {query: data.query};
        delete data.query;
      } else {
        delete data.body;
      }
    }

    // todo add condition once the 'trash' feature has been implemented
    addActiveFilter(data);
    return this.client.count(data)
      .catch(error => Promise.reject(this.formatESError(error)));
  };

  /**
   * Send to elasticsearch the new document
   * Clean data for match the elasticsearch specification
   *
   * @param {RequestObject} requestObject
   * @returns {Promise} resolve an object that contains _id
   */
  this.create = function elasticsearchCreate (requestObject) {
    var
<<<<<<< HEAD
      data = cleanData(requestObject, kuzzle);
=======
      data = cleanData(requestObject, this.kuzzle);
>>>>>>> 53b9edb1

    if (data.body._routing) {
      return Promise.reject(new BadRequestError('Kuzzle does not support "_routing" in create action.'));
    }

    if (data.hasOwnProperty('refresh')) {
      if (compareVersions(this.esVersion.number, '5.0.0') < 0) {
        return Promise.reject(new BadRequestError(`Refresh parameter is not supported by the version "${this.esVersion.number}" of Elasticsearch`));
      }
      if (compareVersions(config.apiVersion, '5.0') < 0) {
        return Promise.reject(new BadRequestError(`Refresh parameter is not supported by the version "${config.apiVersion}" of Elasticsearch API`));
      }
      if (data.refresh !== 'wait_for' && data.refresh !== 'false' && data.refresh !== false) {
        return Promise.reject(new BadRequestError('Refresh parameter only supports the value "wait_for" or false'));
      }
    }

    // Add metadata
    data.body._kuzzle_info = {
      author: requestObject.userId ? String(requestObject.userId) : null,
      createdAt: Date.now(),
      updatedAt: null,
      updater: null,
      active: true
    };

    // Check if the document exists and has not been deleted (active: false)
    if (data.id) {
      return this.client.get({
        index: data.index,
        type: data.type,
        id: data.id
      })
        .then(result => {
          if (result._source._kuzzle_info && !result._source._kuzzle_info.active) {
            // Replace the document if it is inactive
            return this.client.index(data)
              .then(res => refreshIndexIfNeeded.call(this, data, _.extend(res, {_source: requestObject.data.body})))
              .catch(error => {
                return Promise.reject(this.formatESError(error));
              });
          }

          return Promise.resolve(true);
        })
        .catch((err) => {
          // The document exist, skip creation
          if (err && err.displayName !== 'NotFound') {
            return Promise.reject(err);
          }

          return Promise.resolve(true);
        })
        .then(create => {
          if (create === true) {
            // The document doesn't exist, we create it
            return this.client.create(data)
              .then(result => refreshIndexIfNeeded.call(this, data, _.extend(result, {_source: requestObject.data.body})))
              .catch(error => {
                return Promise.reject(this.formatESError(error));
              });
          }

          return Promise.resolve();
        });
    }

    return this.client.index(data)
      .then(result => refreshIndexIfNeeded.call(this, data, _.extend(result, {_source: requestObject.data.body})))
      .catch(error => {
        return Promise.reject(this.formatESError(error));
      });
  };

  /**
   * Create a new document to ElasticSearch, or replace it if it already exist
   *
   * @param {RequestObject} requestObject
   * @returns {Promise} resolve an object that contains _id
   */
  this.createOrReplace = function elasticsearchCreateOrReplace (requestObject) {
    var
<<<<<<< HEAD
      data = cleanData(requestObject, kuzzle);
=======
      data = cleanData(requestObject, this.kuzzle);
>>>>>>> 53b9edb1

    if (data.body._routing) {
      return Promise.reject(new BadRequestError('Kuzzle does not support "_routing" in createOrReplace action.'));
    }

    if (data.hasOwnProperty('refresh')) {
      if (compareVersions(this.esVersion.number, '5.0.0') < 0) {
        return Promise.reject(new BadRequestError(`Refresh parameter is not supported by the version "${this.esVersion.number}" of Elasticsearch`));
      }
      if (compareVersions(config.apiVersion, '5.0') < 0) {
        return Promise.reject(new BadRequestError(`Refresh parameter is not supported by the version "${config.apiVersion}" of Elasticsearch API`));
      }
      if (data.refresh !== 'wait_for' && data.refresh !== 'false' && data.refresh !== false) {
        return Promise.reject(new BadRequestError('Refresh parameter only supports the value "wait_for" or false'));
      }
    }

    // Add metadata
    data.body._kuzzle_info = {
      author: requestObject.userId ? String(requestObject.userId) : null,
      createdAt: Date.now(),
      updatedAt: null,
      updater: null,
      active: true
    };

    return this.client.index(data)
      .then(result => refreshIndexIfNeeded.call(this, data, _.extend(result, {_source: requestObject.data.body})))
      .catch(error => Promise.reject(this.formatESError(error)));
  };

  /**
   * Send to elasticsearch the partial document
   * with the id to update
   *
   * @param {RequestObject} requestObject
   * @returns {Promise} resolve an object that contains _id
   */
  this.update = function elasticsearchUpdate (requestObject) {
    var
<<<<<<< HEAD
      data = cleanData(requestObject, kuzzle);
=======
      data = cleanData(requestObject, this.kuzzle);
>>>>>>> 53b9edb1

    if (data.body._routing) {
      return Promise.reject(new BadRequestError('Kuzzle does not support "_routing" in update action.'));
    }

    if (data.hasOwnProperty('refresh')) {
      if (compareVersions(this.esVersion.number, '5.0.0') < 0) {
        return Promise.reject(new BadRequestError(`Refresh parameter is not supported by the version "${this.esVersion.number}" of Elasticsearch`));
      }
      if (compareVersions(config.apiVersion, '5.0') < 0) {
        return Promise.reject(new BadRequestError(`Refresh parameter is not supported by the version "${config.apiVersion}" of Elasticsearch API`));
      }
      if (data.refresh !== 'wait_for' && data.refresh !== 'false' && data.refresh !== false) {
        return Promise.reject(new BadRequestError('Refresh parameter only supports the value "wait_for" or false'));
      }
    }

    // Add metadata
    data.body._kuzzle_info = {
      updatedAt: Date.now(),
      updater: requestObject.userId ? String(requestObject.userId) : null
    };

    data.body = {doc: data.body};

    return this.client.update(data)
      .then(result => refreshIndexIfNeeded.call(this, data, result))
      .catch(error => Promise.reject(this.formatESError(error)));
  };

  /**
   * Replace a document to ElasticSearch
   *
   * @param {RequestObject} requestObject
   * @returns {Promise} resolve an object that contains _id
   */
  this.replace = function elasticsearchReplace (requestObject) {
    var
<<<<<<< HEAD
      data = cleanData(requestObject, kuzzle),
=======
      data = cleanData(requestObject, this.kuzzle),
>>>>>>> 53b9edb1
      existQuery = {
        index: data.index,
        type: data.type,
        id: data.id
      };

    if (data.body._routing) {
      return Promise.reject(new BadRequestError('Kuzzle does not support "_routing" in replace action.'));
    }

    if (data.hasOwnProperty('refresh')) {
      if (compareVersions(this.esVersion.number, '5.0.0') < 0) {
        return Promise.reject(new BadRequestError(`Refresh parameter is not supported by the version "${this.esVersion.number}" of Elasticsearch`));
      }
      if (compareVersions(config.apiVersion, '5.0') < 0) {
        return Promise.reject(new BadRequestError(`Refresh parameter is not supported by the version "${config.apiVersion}" of Elasticsearch API`));
      }
      if (data.refresh !== 'wait_for' && data.refresh !== 'false' && data.refresh !== false) {
        return Promise.reject(new BadRequestError('Refresh parameter only supports the value "wait_for" or false'));
      }
    }

    // Add metadata
    data.body._kuzzle_info = {
      author: requestObject.userId ? String(requestObject.userId) : null,
      createdAt: Date.now(),
      updatedAt: null,
      updater: null,
      active: true
    };
    // extends the response with the source from requestObject
    // When we write in ES, the response from it doesn't contain the initial document content
    return this.client.exists(existQuery)
      .then((exists) => {
        if (exists) {
          return this.client.index(data);
        }

        return Promise.reject(new NotFoundError('Document with id ' + data.id + ' not found.'));
      })
      .then(result => refreshIndexIfNeeded.call(this, data, _.extend(result, {_source: requestObject.data.body})));
  };

  /**
   * Send to elasticsearch the document id to delete
   *
   * @param {RequestObject} requestObject
   * @returns {Promise} resolve an object that contains _id
   */
  this.delete = function elasticsearchDelete (requestObject) {
    var
<<<<<<< HEAD
      data = cleanData(requestObject, kuzzle);
=======
      data = cleanData(requestObject, this.kuzzle);
>>>>>>> 53b9edb1

    if (data.hasOwnProperty('refresh')) {
      if (compareVersions(this.esVersion.number, '5.0.0') < 0) {
        return Promise.reject(new BadRequestError(`Refresh parameter is not supported by the version "${this.esVersion.number}" of Elasticsearch`));
      }
      if (compareVersions(config.apiVersion, '5.0') < 0) {
        return Promise.reject(new BadRequestError(`Refresh parameter is not supported by the version "${config.apiVersion}" of Elasticsearch API`));
      }
      if (data.refresh !== 'wait_for' && data.refresh !== 'false' && data.refresh !== false) {
        return Promise.reject(new BadRequestError('Refresh parameter only supports the value "wait_for" or false'));
      }
    }

    // todo do not delete the document but pass active to false
    return this.client.delete(data)
      .then(result => refreshIndexIfNeeded.call(this, data, result))
      .catch(error => Promise.reject(this.formatESError(error)));
  };

  /**
   * Delete all document that match the given filter
   *
   * @param {RequestObject} requestObject
   * @returns {Promise} resolve an object with ids
   */
  this.deleteByQuery = function elasticsearchDeleteByQuery (requestObject) {
    var
<<<<<<< HEAD
      data = cleanData(requestObject, kuzzle),
=======
      data = cleanData(requestObject, this.kuzzle),
>>>>>>> 53b9edb1
      bodyBulk = [];

    if (requestObject.data.body === null) {
      return Promise.reject(new BadRequestError('null is not a valid query'));
    }

    data.scroll = '30s';

    // todo do not delete the document but pass active to false
    return getAllIdsFromQuery.call(this, data)
      .then(ids => {
        return new Promise((resolve, reject) => {
          async.each(ids, (id, callback) => {
            bodyBulk.push({delete: {_index: data.index, _type: data.type, _id: id}});
            callback();
          }, () => {
            if (bodyBulk.length === 0) {
              return resolve({ids: []});
            }

            this.client.bulk({body: bodyBulk})
              .then(() => refreshIndexIfNeeded.call(this, data, {ids: ids}))
              .then(result => resolve(result))
              .catch(error => reject(this.formatESError(error)));
          });
        });
      });
  };

  /**
   * Create an empty collection with no mapping
   *
   * @param {RequestObject} requestObject
   * @returns {Promise}
   */
  this.createCollection = function elasticsearchCreateCollection (requestObject) {
    var
<<<<<<< HEAD
      data = cleanData(requestObject, kuzzle);
=======
      data = cleanData(requestObject, this.kuzzle);
>>>>>>> 53b9edb1

    data.body = {};
    data.body[data.type] = {};

    return this.client.indices.putMapping(data)
      .catch(error => Promise.reject(this.formatESError(error)));
  };

  /**
   * Empty the content of a collection. Keep the existing mapping.
   *
   * @param {RequestObject} requestObject
   * @returns {Promise}
   */
  this.truncateCollection = function elasticsearchTruncateCollection (requestObject) {
    var
      deleteRequestObject = new RequestObject({
        index: requestObject.index,
        collection: requestObject.collection,
        body: {}
      });

    return this.deleteByQuery(deleteRequestObject)
      .catch(error => Promise.reject(this.formatESError(error)));
  };

  /**
   * Run several action and document
   *
   * @param {RequestObject} requestObject
   * @returns {Promise}
   */
  this.import = function elasticsearchImport (requestObject) {
    var
      nameActions = ['index', 'create', 'update', 'delete'],
      optionalAttributes = ['consistency', 'refresh', 'routing', 'timeout', 'fields'],
<<<<<<< HEAD
      data = cleanData(requestObject, kuzzle),
=======
      data = cleanData(requestObject, this.kuzzle),
>>>>>>> 53b9edb1
      bulkData,
      error = null;

    if (data.hasOwnProperty('refresh')) {
<<<<<<< HEAD
      if (this.esVersion && compareVersions(this.esVersion.number, '5.0.0') < 0) {
=======
      if (compareVersions(this.esVersion.number, '5.0.0') < 0) {
>>>>>>> 53b9edb1
        return Promise.reject(new BadRequestError(`Refresh parameter is not supported by the version "${this.esVersion.number}" of Elasticsearch`));
      }
      if (compareVersions(config.apiVersion, '5.0') < 0) {
        return Promise.reject(new BadRequestError(`Refresh parameter is not supported by the version "${config.apiVersion}" of Elasticsearch API`));
      }
      if (data.refresh !== 'wait_for' && data.refresh !== 'false' && data.refresh !== false) {
        return Promise.reject(new BadRequestError('Refresh parameter only supports the value "wait_for" or false'));
      }
    }

    if (!data.body) {
      return Promise.reject(new BadRequestError('Bulk import: Parse error: document <body> is missing'));
    }

    if (!data.body.bulkData) {
      return Promise.reject(new BadRequestError('Bulk import: Parse error: input paramter <bulkData> is missing'));
    }

    bulkData = {
      body: data.body.bulkData
    };
    optionalAttributes.forEach(attr => {
      if (data[attr] !== undefined) {
        bulkData[attr] = data[attr];
      }
    });

    // set missing index & type if possible
    bulkData.body.forEach(item => {
      var action = Object.keys(item)[0];
      if (nameActions.indexOf(action) !== -1) {
        if (!item[action]._type && data.type !== undefined) {
          item[action]._type = data.type;
        }
        if (!item[action]._type) {
          error = new BadRequestError('Missing data collection argument');
        }

        if (!item[action]._index && data.index !== undefined) {
          item[action]._index = data.index;
        }

        if (!item[action]._index) {
          error = new BadRequestError('Missing data index argument');
          return false;
        }

        if (item[action]._index === kuzzle.internalEngine.index) {
          error = new BadRequestError(`Index "${kuzzle.internalEngine.index}" is protected, please use appropriated routes instead`);
          return false;
        }
      }
    });

    if (error) {
      return Promise.reject(error);
    }

    return this.client.bulk(bulkData)
      .then(response => refreshIndexIfNeeded.call(this, data, response))
      .then(result => {
        // If some errors occured during the Bulk, we send a "Partial Error" response :
        if (result.errors) {
          result.partialErrors = [];

          Object.keys(result.items).forEach(resultItem => {
            Object.keys(result.items[resultItem]).forEach(action => {
              var item = result.items[resultItem][action];
              if (item.error) {
                item.action = action;
                result.partialErrors.push(item);
              }
            });
          });
        }

        return result;
      })
      .catch(err => Promise.reject(this.formatESError(err)));
  };

  /**
   * Add a mapping definition to a specific type
   *
   * @param {RequestObject} requestObject
   * @return {Promise}
   */
  this.updateMapping = function elasticsearchUpdateMapping (requestObject) {
    var
<<<<<<< HEAD
      data = cleanData(requestObject, kuzzle);
=======
      data = cleanData(requestObject, this.kuzzle);
>>>>>>> 53b9edb1

    return this.client.indices.putMapping(data)
      .catch(error => Promise.reject(this.formatESError(error)));
  };

  /**
   * Retrieve mapping definition for index/type
   *
   * @param {RequestObject} requestObject
   * @return {Promise}
   */
  this.getMapping = function elasticsearchGetMapping (requestObject) {
    var
<<<<<<< HEAD
      data = cleanData(requestObject, kuzzle);
=======
      data = cleanData(requestObject, this.kuzzle);
>>>>>>> 53b9edb1

    delete data.body;

    return this.client.indices.getMapping(data)
      .then(result => {
        if (result[requestObject.index]) {
          if (result[requestObject.index].mappings[requestObject.collection].properties) {
            delete result[requestObject.index].mappings[requestObject.collection].properties._kuzzle_info;
          }

          return result;
        }

        return Promise.reject(new NotFoundError('No mapping for index "' + requestObject.index + '"'));
      })
      .catch(error => Promise.reject(this.formatESError(error)));
  };

  /**
   * Retrieve the complete list of existing data collections in the current index
   *
   * @param {RequestObject} requestObject
   * @return {Promise}
   */
  this.listCollections = function elasticsearchListCollections (requestObject) {
    var
<<<<<<< HEAD
      data = cleanData(requestObject, kuzzle);
=======
      data = cleanData(requestObject, this.kuzzle);
>>>>>>> 53b9edb1

    delete data.body;

    return this.client.indices.getMapping(data)
      .then(result => {
        var collections = [];

        if (result[requestObject.index]) {
          collections = Object.keys(result[requestObject.index].mappings);
        }

        return {collections: {stored: collections}};
      })
      .catch(error => Promise.reject(this.formatESError(error)));
  };

  /**
   * Reset all indexes that the users is allowed to delete
   *
   * @return {Promise}
   */
  this.deleteIndexes = function elasticsearchDeleteIndexes (requestObject) {
    var deletedIndexes = requestObject.data.body.indexes;

    delete requestObject.data.body;

    if (deletedIndexes === undefined || deletedIndexes.length === 0) {
      return Promise.resolve({deleted: []});
    }

    return this.client.indices.delete({index: deletedIndexes})
      .then(() => ({deleted: deletedIndexes}))
      .catch(error => Promise.reject(this.formatESError(error)));
  };

  /**
   * List all known indexes
   *
   * @returns {Promise}
   */
  this.listIndexes = function elasticsearchListIndexes () {
    var
      indexes = [];

    return this.client.indices.getMapping()
      .then(result => {
        indexes = Object.keys(result);
        indexes = indexes.filter(indexName => {
          // @todo : manage internal index properly
          // exclude empty results
          return indexName !== '';
        });

        return {indexes};
      })
      .catch(error => Promise.reject(this.formatESError(error)));
  };

  /**
   * Create a new index
   *
   * @param {object} requestObject
   * @returns {Promise}
   */
  this.createIndex = function elasticsearchCreateIndex (requestObject) {
    var
<<<<<<< HEAD
      data = cleanData(requestObject, kuzzle);
=======
      data = cleanData(requestObject, this.kuzzle);
>>>>>>> 53b9edb1

    return this.client.indices.create({index: data.index})
      .catch(error => Promise.reject(this.formatESError(error)));
  };

  /**
   * Delete an index
   *
   * @param {object} requestObject
   * @returns {Promise}
   */
  this.deleteIndex = function elasticsearchDeleteIndex (requestObject) {
    var
<<<<<<< HEAD
      data = cleanData(requestObject, kuzzle);
=======
      data = cleanData(requestObject, this.kuzzle);
>>>>>>> 53b9edb1

    delete this.settings.autoRefresh[data.index];
    return this.client.indices.delete({index: data.index})
      .catch(error => Promise.reject(this.formatESError(error)));
  };

  /**
   * Forces a refresh on the index.
   *
   * /!\ Can lead to some performance issues.
   * cf https://www.elastic.co/guide/en/elasticsearch/guide/current/near-real-time.html for more details
   *
   * @param {object} requestObject
   * @returns {Promise}
   */
  this.refreshIndex = function elasticsearchRefreshIndex (requestObject) {
    var
<<<<<<< HEAD
      data = cleanData(requestObject, kuzzle);
=======
      data = cleanData(requestObject, this.kuzzle);
>>>>>>> 53b9edb1

    return this.client.indices.refresh({index: data.index})
      .catch(error => Promise.reject(this.formatESError(error)));
  };

  this.indexExists = function esIndexExists (requestObject) {
    var data = cleanData(requestObject, kuzzle);

    return this.client.indices.exists(data)
      .catch(error => Promise.reject(this.formatESError(error)));
  };

  this.collectionExists = function esCollectionExists (requestObject) {
    var data = cleanData(requestObject, kuzzle);

    return this.client.indices.existsType(data)
      .catch(error => Promise.reject(this.formatESError(error)));
  };

  /**
   * gets the autorefresh value currently set for the given index
   *
   * @param {object} requestObject
   * @returns {Promise}
   */
  this.getAutoRefresh = function elasticsearchGetAutoRefresh (requestObject) {
    return Promise.resolve(this.settings.autoRefresh[requestObject.index] === true);
  };

  /**
   * (dis|en)able the autorefresh for the index given in the requestObject.
   *
   * @param {object} requestObject
   * @returns {Promise}
   */
  this.setAutoRefresh = function elasticsearchSetAutoRefresh (requestObject) {
    var index = requestObject.index;

    if (requestObject.data.body.autoRefresh === true) {
      this.settings.autoRefresh[index] = true;
    }
    else {
      delete this.settings.autoRefresh[index];
    }

    return this.saveSettings()
      .then(() => this.getAutoRefresh(requestObject));
  };

  this.formatESError = function elasticsearchFormatESError (error) {
    var
      kuzzleError,
      messageReplaced,
      message = error.message || '';

    messageReplaced = this.errorMessagesMapping.some(mapping => {
      message = message.replace(mapping.regex, mapping.replacement);
      return (message !== error.message);
    });

    if (error instanceof KuzzleError) {
      return error;
    }

    if (error instanceof es.errors.NoConnections) {
      return new ServiceUnavailableError('Elasticsearch service is not connected');
    }

    switch (error.displayName) {
      case 'BadRequest':
        if (!messageReplaced) {
          message = error.body.error.root_cause ? error.body.error.root_cause[0].reason : error.body.error.reason;

          this.kuzzle.pluginsManager.trigger('log:warn', '[warning] unhandled elasticsearch error:\n' + error.message);
        }

        kuzzleError = new BadRequestError(message);
        break;
      case 'NotFound':
        if (!messageReplaced) {
          message = error.body.error
            ? error.body.error.reason + ': ' + error.body.error['resource.id']
            : error.message + ': ' + error.body._id;

          this.kuzzle.pluginsManager.trigger('log:warn', '[warning] unhandled elasticsearch error:\n' + error.message);
        }

        kuzzleError = new NotFoundError(message);
        break;
      default:
        kuzzleError = new Error(message);

        this.kuzzle.pluginsManager.trigger('log:warn', '[warning] unhandled elasticsearch error:\n' + error.message);
        break;
    }

    kuzzleError.internalError = error;
    kuzzleError.service = 'elasticsearch';

    return kuzzleError;
  };
}

util.inherits(ElasticSearch, Service);

module.exports = ElasticSearch;

/**
 * Clean requestObject data: remove all attributes created for kuzzle,
 * add index and map the name 'collection' to 'type' for ES
 * @param {RequestObject} requestObject
 * @param {Kuzzle} kuzzle
 * @return {Object} data the data with cleaned attributes
 */
function cleanData(requestObject, kuzzle) {
  var data = {};

  if (requestObject.index !== undefined) {
    /**
     * @todo: protect internal index to avoid using this service from requests and core. this let allowInternalIndex policy obsolete
     */
    if (requestObject.index === kuzzle.internalEngine.index) {
      throw new BadRequestError(`Index "${kuzzle.internalEngine.index}" is protected, please use appropriated routes instead`);
    }
    data.index = requestObject.index;
  }

  if (requestObject.collection !== undefined) {
    data.type = requestObject.collection;
  }

  if (requestObject.data._id) {
    data.id = requestObject.data._id;
  }

  if (requestObject.data.body) {
    if (requestObject.data.body.from !== undefined) {
      data.from = requestObject.data.body.from;
      delete requestObject.data.body.from;
    }
    if (requestObject.data.body.size !== undefined) {
      data.size = requestObject.data.body.size;
      delete requestObject.data.body.size;
    }
    if (requestObject.data.body.scroll !== undefined) {
      data.scroll = requestObject.data.body.scroll;
      delete requestObject.data.body.scroll;
    }
  }

  Object.keys(requestObject.data).forEach(attr => {
    if (attr !== '_id') {
      data[attr] = requestObject.data[attr];
    }
  });

  if (data.body && data.body._id) {
    delete data.body._id;
  }

  return data;
}

/**
 * Scroll index in elasticsearch and return all document ids that match the filter
 *
 * @this ElasticSearch
 * @param {Object} data
 * @returns {Promise} resolve an array
 */
function getAllIdsFromQuery(data) {
  var
    ids = [];

  return new Promise((resolve, reject) => {
    this.client.search(data, function getMoreUntilDone(error, response) {
      if (error) {
        return reject(error);
      }

      response.hits.hits.forEach(hit => {
        ids.push(hit._id);
      });

      if (response.hits.total !== ids.length) {
        this.client.scroll({
          scrollId: response._scroll_id,
          scroll: data.scroll
        }, getMoreUntilDone.bind(this));
      }
      else {
        resolve(ids);
      }
    }.bind(this));
  });
}

/**
 * Add filter to get only the active documents
 * @param data
 */
function addActiveFilter(data) {
  var
    queryObject = {
      bool: {
        filter: {
          bool: {
            should: [
              {
                term: {
                  '_kuzzle_info.active': true
                }
              },
              {
                bool: {
                  must_not: {
                    exists: {
                      'field': '_kuzzle_info'
                    }
                  }
                }
              }
            ],
          }
        }
      }
    };

  if (data.body && data.body.query) {
    queryObject.bool.must = data.body.query;
    data.body.query = queryObject;
  }
  else if (data.body) {
    data.body.query = queryObject;
  }
  else {
    data.body = {
      query: queryObject
    };
  }

  return data;
}

/**
 * Triggers an refresh call on the index set in the data request if the autoRefresh is on.
 * Else, passes the response through.
 *
 * @this ElasticSearch
 * @param {Object} data       The data computed from the requestObject
 * @param {Object} response   The response from elasticsearch
 * @returns {Promise}
 */
function refreshIndexIfNeeded(data, response) {
  if (data && data.index && this.settings.autoRefresh[data.index]) {
    return this.refreshIndex(new RequestObject({index: data.index}))
      .then(() => response)
      .catch(error => {
        // index refresh failures are non-blocking
        this.kuzzle.pluginsManager.trigger('log:error', new InternalError('Error refreshing index ' + data.index + ':\n' + error.message));

        return Promise.resolve(response);
      });
  }

  return Promise.resolve(response);
}

/**
 * Remove depth in object (replace hits.hits<array>, with hits<array>)
 * Move _kuzzle_info from the document body to the root
 *
 * @param result
 * @returns {*}
 */
function flattenSearchResults(result) {
  if (result.hits) {
    result = _.extend(result, result.hits);
  }

  result.hits = result.hits.map(o => {
    if (o._source._kuzzle_info) {
      // Move _kuzzle_info from the document body to the root
      o._kuzzle_info = o._source._kuzzle_info;
      delete o._source._kuzzle_info;
    }

    return o;
  });

  return result;
}<|MERGE_RESOLUTION|>--- conflicted
+++ resolved
@@ -197,11 +197,7 @@
    */
   this.search = function elasticsearchSearch (requestObject) {
     var
-<<<<<<< HEAD
-      data = cleanData(requestObject, kuzzle);
-=======
       data = cleanData(requestObject, this.kuzzle);
->>>>>>> 53b9edb1
 
     // todo add condition once the 'trash' feature has been implemented
     addActiveFilter(data);
@@ -218,11 +214,7 @@
    */
   this.get = function elasticsearchGet (requestObject) {
     var
-<<<<<<< HEAD
-      data = cleanData(requestObject, kuzzle);
-=======
-      data = cleanData(requestObject, this.kuzzle);
->>>>>>> 53b9edb1
+      data = cleanData(requestObject, kuzzle);
 
     delete data.body;
 
@@ -257,11 +249,7 @@
    */
   this.mget = function elasticsearchMget (requestObject) {
     var
-<<<<<<< HEAD
-      data = cleanData(requestObject, kuzzle);
-=======
-      data = cleanData(requestObject, this.kuzzle);
->>>>>>> 53b9edb1
+      data = cleanData(requestObject, kuzzle);
 
     return this.client.mget(data)
       .then(result => {
@@ -283,11 +271,7 @@
    */
   this.count = function elasticsearchCount (requestObject) {
     var
-<<<<<<< HEAD
-      data = cleanData(requestObject, kuzzle);
-=======
-      data = cleanData(requestObject, this.kuzzle);
->>>>>>> 53b9edb1
+      data = cleanData(requestObject, kuzzle);
 
     /*
      ElasticSearch DSL is supposed to accept a 'query' object in the main part of the message.
@@ -320,14 +304,10 @@
    */
   this.create = function elasticsearchCreate (requestObject) {
     var
-<<<<<<< HEAD
-      data = cleanData(requestObject, kuzzle);
-=======
-      data = cleanData(requestObject, this.kuzzle);
->>>>>>> 53b9edb1
+      data = cleanData(requestObject, kuzzle);
 
     if (data.body._routing) {
-      return Promise.reject(new BadRequestError('Kuzzle does not support "_routing" in create action.'));
+      Promise.reject(new BadRequestError('Kuzzle does not support "_routing" in create action.'));
     }
 
     if (data.hasOwnProperty('refresh')) {
@@ -407,14 +387,10 @@
    */
   this.createOrReplace = function elasticsearchCreateOrReplace (requestObject) {
     var
-<<<<<<< HEAD
-      data = cleanData(requestObject, kuzzle);
-=======
-      data = cleanData(requestObject, this.kuzzle);
->>>>>>> 53b9edb1
+      data = cleanData(requestObject, kuzzle);
 
     if (data.body._routing) {
-      return Promise.reject(new BadRequestError('Kuzzle does not support "_routing" in createOrReplace action.'));
+      Promise.reject(new BadRequestError('Kuzzle does not support "_routing" in createOrReplace action.'));
     }
 
     if (data.hasOwnProperty('refresh')) {
@@ -452,14 +428,10 @@
    */
   this.update = function elasticsearchUpdate (requestObject) {
     var
-<<<<<<< HEAD
-      data = cleanData(requestObject, kuzzle);
-=======
-      data = cleanData(requestObject, this.kuzzle);
->>>>>>> 53b9edb1
+      data = cleanData(requestObject, kuzzle);
 
     if (data.body._routing) {
-      return Promise.reject(new BadRequestError('Kuzzle does not support "_routing" in update action.'));
+      Promise.reject(new BadRequestError('Kuzzle does not support "_routing" in update action.'));
     }
 
     if (data.hasOwnProperty('refresh')) {
@@ -495,11 +467,7 @@
    */
   this.replace = function elasticsearchReplace (requestObject) {
     var
-<<<<<<< HEAD
       data = cleanData(requestObject, kuzzle),
-=======
-      data = cleanData(requestObject, this.kuzzle),
->>>>>>> 53b9edb1
       existQuery = {
         index: data.index,
         type: data.type,
@@ -507,7 +475,7 @@
       };
 
     if (data.body._routing) {
-      return Promise.reject(new BadRequestError('Kuzzle does not support "_routing" in replace action.'));
+      Promise.reject(new BadRequestError('Kuzzle does not support "_routing" in replace action.'));
     }
 
     if (data.hasOwnProperty('refresh')) {
@@ -551,11 +519,7 @@
    */
   this.delete = function elasticsearchDelete (requestObject) {
     var
-<<<<<<< HEAD
-      data = cleanData(requestObject, kuzzle);
-=======
-      data = cleanData(requestObject, this.kuzzle);
->>>>>>> 53b9edb1
+      data = cleanData(requestObject, kuzzle);
 
     if (data.hasOwnProperty('refresh')) {
       if (compareVersions(this.esVersion.number, '5.0.0') < 0) {
@@ -583,11 +547,7 @@
    */
   this.deleteByQuery = function elasticsearchDeleteByQuery (requestObject) {
     var
-<<<<<<< HEAD
       data = cleanData(requestObject, kuzzle),
-=======
-      data = cleanData(requestObject, this.kuzzle),
->>>>>>> 53b9edb1
       bodyBulk = [];
 
     if (requestObject.data.body === null) {
@@ -625,11 +585,7 @@
    */
   this.createCollection = function elasticsearchCreateCollection (requestObject) {
     var
-<<<<<<< HEAD
-      data = cleanData(requestObject, kuzzle);
-=======
-      data = cleanData(requestObject, this.kuzzle);
->>>>>>> 53b9edb1
+      data = cleanData(requestObject, kuzzle);
 
     data.body = {};
     data.body[data.type] = {};
@@ -666,20 +622,12 @@
     var
       nameActions = ['index', 'create', 'update', 'delete'],
       optionalAttributes = ['consistency', 'refresh', 'routing', 'timeout', 'fields'],
-<<<<<<< HEAD
       data = cleanData(requestObject, kuzzle),
-=======
-      data = cleanData(requestObject, this.kuzzle),
->>>>>>> 53b9edb1
       bulkData,
       error = null;
 
     if (data.hasOwnProperty('refresh')) {
-<<<<<<< HEAD
       if (this.esVersion && compareVersions(this.esVersion.number, '5.0.0') < 0) {
-=======
-      if (compareVersions(this.esVersion.number, '5.0.0') < 0) {
->>>>>>> 53b9edb1
         return Promise.reject(new BadRequestError(`Refresh parameter is not supported by the version "${this.esVersion.number}" of Elasticsearch`));
       }
       if (compareVersions(config.apiVersion, '5.0') < 0) {
@@ -769,11 +717,7 @@
    */
   this.updateMapping = function elasticsearchUpdateMapping (requestObject) {
     var
-<<<<<<< HEAD
-      data = cleanData(requestObject, kuzzle);
-=======
-      data = cleanData(requestObject, this.kuzzle);
->>>>>>> 53b9edb1
+      data = cleanData(requestObject, kuzzle);
 
     return this.client.indices.putMapping(data)
       .catch(error => Promise.reject(this.formatESError(error)));
@@ -787,11 +731,7 @@
    */
   this.getMapping = function elasticsearchGetMapping (requestObject) {
     var
-<<<<<<< HEAD
-      data = cleanData(requestObject, kuzzle);
-=======
-      data = cleanData(requestObject, this.kuzzle);
->>>>>>> 53b9edb1
+      data = cleanData(requestObject, kuzzle);
 
     delete data.body;
 
@@ -818,11 +758,7 @@
    */
   this.listCollections = function elasticsearchListCollections (requestObject) {
     var
-<<<<<<< HEAD
-      data = cleanData(requestObject, kuzzle);
-=======
-      data = cleanData(requestObject, this.kuzzle);
->>>>>>> 53b9edb1
+      data = cleanData(requestObject, kuzzle);
 
     delete data.body;
 
@@ -889,11 +825,7 @@
    */
   this.createIndex = function elasticsearchCreateIndex (requestObject) {
     var
-<<<<<<< HEAD
-      data = cleanData(requestObject, kuzzle);
-=======
-      data = cleanData(requestObject, this.kuzzle);
->>>>>>> 53b9edb1
+      data = cleanData(requestObject, kuzzle);
 
     return this.client.indices.create({index: data.index})
       .catch(error => Promise.reject(this.formatESError(error)));
@@ -907,11 +839,7 @@
    */
   this.deleteIndex = function elasticsearchDeleteIndex (requestObject) {
     var
-<<<<<<< HEAD
-      data = cleanData(requestObject, kuzzle);
-=======
-      data = cleanData(requestObject, this.kuzzle);
->>>>>>> 53b9edb1
+      data = cleanData(requestObject, kuzzle);
 
     delete this.settings.autoRefresh[data.index];
     return this.client.indices.delete({index: data.index})
@@ -929,11 +857,7 @@
    */
   this.refreshIndex = function elasticsearchRefreshIndex (requestObject) {
     var
-<<<<<<< HEAD
-      data = cleanData(requestObject, kuzzle);
-=======
-      data = cleanData(requestObject, this.kuzzle);
->>>>>>> 53b9edb1
+      data = cleanData(requestObject, kuzzle);
 
     return this.client.indices.refresh({index: data.index})
       .catch(error => Promise.reject(this.formatESError(error)));
