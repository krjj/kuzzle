--- conflicted
+++ resolved
@@ -11,43 +11,20 @@
   /**
    * return the process Data about Kuzzle
    */
-  getProcessData: function(){
-<<<<<<< HEAD
-    var processData = {
-=======
+  getProcessData: function () {
     var
       processData = {
->>>>>>> 61085b55
-      pid : process.pid,
-      memory: util.inspect(process.memoryUsage())
-    };
+        pid : process.pid,
+        memory: util.inspect(process.memoryUsage())
+      };
 
     //undefined in non POSIX OS
-    if(process.getgid){
+    if (process.getgid) {
       processData.gid = process.getgid();
     }
     return processData;
   },
 
-<<<<<<< HEAD
-
-  /**
-   * return the Kuzzle state
-   *
-   */
-  getKuzzleState: function(){
-    var kuzzleState = {};
-
-    if (this.kuzzle.hotelClerk) {
-      kuzzleState.nbRooms = Object.keys(this.kuzzle.hotelClerk.rooms).length;
-      kuzzleState.nbCustomers = Object.keys(this.kuzzle.hotelClerk.customers).length;
-    }
-
-    return kuzzleState;
-  },
-
-=======
->>>>>>> 61085b55
   /**
    * send data from log with kuzzle state
    * @param object a RequestObject,  or relevant info for event
